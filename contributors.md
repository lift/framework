--- conflicted
+++ resolved
@@ -193,14 +193,13 @@
 cwebster93 at gmail .. com
 
 ### Name: ###
-<<<<<<< HEAD
+Donald McLean
+
+### Email: ###
+dmclean62 @@ gmail .. com
+
+### Name: ###
 Vasya Novikov
 
 ### Email: ###
-n1dr+cm3053lift@yaaandex.com (replace "aaa" with "a")
-=======
-Donald McLean
-
-### Email: ###
-dmclean62 @@ gmail .. com
->>>>>>> 07391f03
+n1dr+cm3053lift@yaaandex.com (replace "aaa" with "a")