--- conflicted
+++ resolved
@@ -265,14 +265,13 @@
 me at riccardosirigu dot com
 
 ### Name: ###
-<<<<<<< HEAD
 Josef Vlach
 
 ### Email: ###
 vlach.josef at gmail dot com
-=======
+
+### Name: ###
 Noel Kennedy
 
 ### Email: ###
 nkennedy at rvc dot ac dot uk
->>>>>>> ba4f02f2
