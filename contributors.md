--- conflicted
+++ resolved
@@ -139,14 +139,13 @@
 tleese22 at gmail dot com
 
 ### Name: ###
-<<<<<<< HEAD
 Jon Hoffman
 
 ### Email: ###
 jonhoffman at gmail dot com
-=======
+
+### Name: ###
 Will Palmeri
 
 ### Email: ###
-wpalmeri at gmail dot com
->>>>>>> 4a637a72
+wpalmeri at gmail dot com