--- conflicted
+++ resolved
@@ -167,13 +167,8 @@
    * @return A `Full` containing the transformed value if
    *         `pf.isDefinedAt(value)` and `Empty` otherwise.
    */
-<<<<<<< HEAD
-  def apply[InType, OutType](pf: PartialFunction[InType, OutType])(value: InType): PresenceBox[OutType] = {
-    Full(value).collect(pf)
-=======
   def apply[InType, OutType](pf: PartialFunction[InType, OutType])(value: InType): Box[OutType] = {
     apply(value)(pf)
->>>>>>> 50a556c2
   }
 
   /**
@@ -186,13 +181,8 @@
    * @return A `Full` containing the transformed value if
    *         `pf.isDefinedAt(value)` and `Empty` otherwise.
    */
-<<<<<<< HEAD
-  def apply[InType, OutType](value: InType)(pf: PartialFunction[InType, OutType]): PresenceBox[OutType] = {
-    Full(value).collect(pf)
-=======
   def apply[InType, OutType](value: InType)(pf: PartialFunction[InType, OutType]): Box[OutType] = {
     pf.andThen(Full.apply).applyOrElse(value, (_:  InType) => Empty)
->>>>>>> 50a556c2
   }
 
   /**
@@ -816,13 +806,7 @@
    * If the partial function is defined at the current Box's value, apply the
    * partial function.
    */
-<<<<<<< HEAD
   def collect[B](pf: PartialFunction[A, B]): Box[B]
-=======
-  final def collect[B](pf: PartialFunction[A, B]): Box[B] = flatMap { value =>
-    Box(value)(pf)
-  }
->>>>>>> 50a556c2
 
   /**
    * An alias for `collect`.
@@ -870,7 +854,7 @@
     * `ParamFailure` or `Empty`. Returns `Empty` if this box is `Full`. In other words, it "flips" the
     * full/empty status of this Box.
     */
-  def flip[B](flipFn: EmptyBox => B): Box[B] = this match {
+  def flip[B](flipFn: EmptyBox => B): PresenceBox[B] = this match {
     case e: EmptyBox => Full(flipFn(e))
     case _ => Empty
   }
