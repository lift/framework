--- conflicted
+++ resolved
@@ -19,17 +19,8 @@
 
 import org.specs2.mutable.Specification
 
-<<<<<<< HEAD
-object DiffExamples extends Specification("Diff Examples") {
-=======
 
-/**
- * System under specification for Diff Examples.
- */
 object DiffExamples extends Specification {
-  "Diff Examples".title
-
->>>>>>> 8a53ed83
   import MergeExamples.{scala1, scala2, lotto1, lotto2, mergedLottoResult}
 
   "Diff example" in {
