--- conflicted
+++ resolved
@@ -22,17 +22,8 @@
 import org.scalacheck._
 import org.scalacheck.Prop.{forAll, forAllNoShrink}
 
-<<<<<<< HEAD
-object JsonAstSpec extends Specification("JSON AST Specification") with JValueGen with ScalaCheck {
-=======
 
-/**
- * System under specification for JSON AST.
- */
 object JsonAstSpec extends Specification with JValueGen with ScalaCheck {
-  "JSON AST Specification".title
-
->>>>>>> 8a53ed83
   "Functor identity" in {
     val identityProp = (json: JValue) => json == (json map identity)
     check(forAll(identityProp))
@@ -101,11 +92,7 @@
     check(forAll(removeNothingProp))
   }
 
-<<<<<<< HEAD
-  "Remove removes only matching elements" in {
-=======
-  "Remove removes only matching elements (in case of a field, its value is set to JNothing)" in check {
->>>>>>> 8a53ed83
+  "Remove removes only matching elements" in check {
     forAllNoShrink(genJValue, genJValueClass) { (json: JValue, x: Class[_ <: JValue]) => {
       val removed = json remove typePredicate(x)
       val Diff(c, a, d) = json diff removed
