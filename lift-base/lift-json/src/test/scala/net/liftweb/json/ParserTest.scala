/*
 * Copyright 2009-2010 WorldWide Conferencing, LLC
 *
 * Licensed under the Apache License, Version 2.0 (the "License");
 * you may not use this file except in compliance with the License.
 * You may obtain a copy of the License at
 *
 *     http://www.apache.org/licenses/LICENSE-2.0
 *
 * Unless required by applicable law or agreed to in writing, software
 * distributed under the License is distributed on an "AS IS" BASIS,
 * WITHOUT WARRANTIES OR CONDITIONS OF ANY KIND, either express or implied.
 * See the License for the specific language governing permissions and
 * limitations under the License.
 */

package net.liftweb {
package json {

import _root_.org.scalacheck._
import _root_.org.scalacheck.Prop._
import _root_.org.specs.Specification
import _root_.org.specs.runner.{Runner, JUnit}
import _root_.org.specs.ScalaCheck

class ParserTest extends Runner(ParserSpec) with JUnit
object ParserSpec extends Specification with JValueGen with ScalaCheck {
  import JsonAST._
  import JsonParser._
  import Printer._

  "Any valid json can be parsed" in {
    val parsing = (json: JValue) => { parse(Printer.pretty(render(json))); true }
    forAll(parsing) must pass
  }

  "Buffer size does not change parsing result" in {
    val bufSize = Gen.choose(2, 64)
    val parsing = (x: JValue, s1: Int, s2: Int) => { parseVal(x, s1) == parseVal(x, s2) }
    forAll(genObject, bufSize, bufSize)(parsing) must pass
  }

  "Parsing is thread safe" in {
    import java.util.concurrent._

    val json = Examples.person
    val executor = Executors.newFixedThreadPool(100)
    val results = (0 to 100).map(_ => 
      executor.submit(new Callable[JValue] { def call = parse(json) })).toList.map(_.get)
    results.zip(results.tail).forall(pair => pair._1 == pair._2) mustEqual true
  }

  "All valid string escape characters can be parsed" in {
    parse("[\"abc\\\"\\\\\\/\\b\\f\\n\\r\\t\\u00a0\"]") must_== JArray(JString("abc\"\\/\b\f\n\r\t\u00a0")::Nil)
  }

  implicit def arbJValue: Arbitrary[JValue] = Arbitrary(genObject)
<<<<<<< HEAD
}

}
=======

  private def parseVal(json: JValue, bufSize: Int) = {
    val existingSize = JsonParser.Segments.segmentSize
    try {
      JsonParser.Segments.segmentSize = bufSize
      JsonParser.Segments.clear
      JsonParser.parse(compact(render(json)))
    } finally {
      JsonParser.Segments.segmentSize = existingSize
    }
  }
>>>>>>> 6a197d44
}<|MERGE_RESOLUTION|>--- conflicted
+++ resolved
@@ -45,7 +45,7 @@
 
     val json = Examples.person
     val executor = Executors.newFixedThreadPool(100)
-    val results = (0 to 100).map(_ => 
+    val results = (0 to 100).map(_ =>
       executor.submit(new Callable[JValue] { def call = parse(json) })).toList.map(_.get)
     results.zip(results.tail).forall(pair => pair._1 == pair._2) mustEqual true
   }
@@ -55,11 +55,6 @@
   }
 
   implicit def arbJValue: Arbitrary[JValue] = Arbitrary(genObject)
-<<<<<<< HEAD
-}
-
-}
-=======
 
   private def parseVal(json: JValue, bufSize: Int) = {
     val existingSize = JsonParser.Segments.segmentSize
@@ -71,5 +66,7 @@
       JsonParser.Segments.segmentSize = existingSize
     }
   }
->>>>>>> 6a197d44
+}
+
+}
 }