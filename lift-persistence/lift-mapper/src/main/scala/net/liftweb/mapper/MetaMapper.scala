/*
 * Copyright 2006-2010 WorldWide Conferencing, LLC
 *
 * Licensed under the Apache License, Version 2.0 (the "License");
 * you may not use this file except in compliance with the License.
 * You may obtain a copy of the License at
 *
 *     http://www.apache.org/licenses/LICENSE-2.0
 *
 * Unless required by applicable law or agreed to in writing, software
 * distributed under the License is distributed on an "AS IS" BASIS,
 * WITHOUT WARRANTIES OR CONDITIONS OF ANY KIND, either express or implied.
 * See the License for the specific language governing permissions and
 * limitations under the License.
 */

package net.liftweb {
package mapper {

import _root_.scala.collection.mutable.{ListBuffer, HashMap}
import _root_.scala.collection.immutable.{SortedMap, TreeMap}
import _root_.java.lang.reflect.Method
import _root_.java.sql.{ResultSet, Types, PreparedStatement}
import _root_.scala.xml._
import _root_.net.liftweb.util.Helpers._
import _root_.net.liftweb.common.{Box, Empty, Full, Failure}
import _root_.net.liftweb.json._
import _root_.net.liftweb.util.{NamedPF, FieldError}
import _root_.net.liftweb.http.{LiftRules, S, SHtml}
import _root_.java.util.Date
import _root_.net.liftweb.http.js._

trait BaseMetaMapper {
  type RealType <: Mapper[RealType]

  def beforeSchemifier: Unit
  def afterSchemifier: Unit

  def dbTableName: String
  def _dbTableNameLC: String
  def mappedFields: scala.collection.Seq[BaseMappedField];
  def dbAddTable: Box[() => Unit]

  def dbIndexes: List[BaseIndex[RealType]]
}

/**
 * Rules and functions shared by all Mappers
 */
object MapperRules {
  /**
   * This function converts a header name into the appropriate
   * XHTML format for displaying across the headers of a
   * formatted block.  The default is &lt;th&gt; for use
   * in XHTML tables.  If you change this function, the change
   * will be used for all MetaMappers, unless they've been
   * explicitly changed.
   */
  var displayNameToHeaderElement: String => NodeSeq = in => <th>{in}</th>

  /**
   * This function converts an element into the appropriate
   * XHTML format for displaying across a line
   * formatted block.  The default is &lt;td&gt; for use
   * in XHTML tables.  If you change this function, the change
   * will be used for all MetaMappers, unless they've been
   * explicitly changed.
   */
  var displayFieldAsLineElement: NodeSeq => NodeSeq = in => <td>{in}</td>

  /**
   * This function is the global (for all MetaMappers that have
   * not changed their formatFormElement function) that
   * converts a name and form for a given field in the
   * model to XHTML for presentation in the browser.  By
   * default, a table row ( &lt;tr&gt; ) is presented, but
   * you can change the function to display something else.
   */
  var formatFormElement: (NodeSeq, NodeSeq) => NodeSeq =
  (name, form) =>
  <xml:group><tr>
      <td>{name}</td>
      <td>{form}</td>
             </tr></xml:group>


  val quoteTableName: String => String =
  s => if (s.indexOf(' ') >= 0) '"'+s+'"' else s

  val quoteColumnName: String => String =
  s => if (s.indexOf(' ') >= 0) '"'+s+'"' else s

}

trait MetaMapper[A<:Mapper[A]] extends BaseMetaMapper with Mapper[A] {
  self: A =>

   case class FieldHolder(name: String, method: Method, field: MappedField[_, A])

  type RealType = A

  def beforeValidation: List[A => Unit] = Nil
  def beforeValidationOnCreate: List[A => Unit] = Nil
  def beforeValidationOnUpdate: List[A => Unit] = Nil
  def afterValidation: List[A => Unit] = Nil
  def afterValidationOnCreate: List[A => Unit] = Nil
  def afterValidationOnUpdate: List[A => Unit] = Nil

  def beforeSave: List[A => Unit] = Nil
  def beforeCreate: List[(A) => Unit] = Nil
  def beforeUpdate: List[(A) => Unit] = Nil

  def afterSave: List[(A) => Unit] = Nil
  def afterCreate: List[(A) => Unit] = Nil
  def afterUpdate: List[(A) => Unit] = Nil

  def beforeDelete: List[(A) => Unit] = Nil
  def afterDelete: List[(A) => Unit] = Nil

  /**
   * If there are model-specific validations to perform, override this
   * method and return an additional list of validations to perform
   */
  def validation: List[A => List[FieldError]] = Nil

  private def clearPostCommit(in: A) {
    in.addedPostCommit = false
  }

  def afterCommit: List[A => Unit] = clearPostCommit _ :: Nil

  def dbDefaultConnectionIdentifier: ConnectionIdentifier = DefaultConnectionIdentifier

  def findAll(): List[A] =
  findMapDb(dbDefaultConnectionIdentifier, Nil :_*)(v => Full(v))

  def findAllDb(dbId:ConnectionIdentifier): List[A] =
  findMapDb(dbId, Nil :_*)(v => Full(v))

  def countByInsecureSql(query: String, checkedBy: IHaveValidatedThisSQL): scala.Long =
  countByInsecureSqlDb(dbDefaultConnectionIdentifier, query, checkedBy)

  def countByInsecureSqlDb(dbId: ConnectionIdentifier, query: String, checkedBy: IHaveValidatedThisSQL): scala.Long =
  DB.use(dbId)(DB.prepareStatement(query, _)(DB.exec(_)(rs => if (rs.next) rs.getLong(1) else 0L)))

  def findAllByInsecureSql(query: String, checkedBy: IHaveValidatedThisSQL): List[A] = findAllByInsecureSqlDb(dbDefaultConnectionIdentifier, query, checkedBy)

  /**
   * Execute a PreparedStatement and return a List of Mapper instances. {@code f} is
   * where the user will do the work of creating the PreparedStatement and
   * preparing it for execution.
   *
   * @param f A function that takes a SuperConnection and returns a PreparedStatement.
   * @return A List of Mapper instances.
   */
  def findAllByPreparedStatement(f: SuperConnection => PreparedStatement): List[A] = {
    DB.use(dbDefaultConnectionIdentifier) {
      conn =>
      findAllByPreparedStatement(dbDefaultConnectionIdentifier, f(conn))
    }
  }

  def findAllByPreparedStatement(dbId: ConnectionIdentifier, stmt: PreparedStatement): List[A] = findAllByPreparedStatementDb(dbId, stmt)(a => Full(a))

  def findAllByPreparedStatementDb[T](dbId: ConnectionIdentifier, stmt: PreparedStatement)(f: A => Box[T]): List[T] = {
    DB.exec(stmt) {
      rs => createInstances(dbId, rs, Empty, Empty, f)
    }
  }

  def findAllByInsecureSqlDb(dbId: ConnectionIdentifier, query: String, checkedBy: IHaveValidatedThisSQL): List[A] =
  findMapByInsecureSqlDb(dbId, query, checkedBy)(a => Full(a))


  def findMapByInsecureSql[T](query: String, checkedBy: IHaveValidatedThisSQL)
  (f: A => Box[T]): List[T] =
  findMapByInsecureSqlDb(dbDefaultConnectionIdentifier, query, checkedBy)(f)

  def findMapByInsecureSqlDb[T](dbId: ConnectionIdentifier, query: String, checkedBy: IHaveValidatedThisSQL)(f: A => Box[T]): List[T] = {
    DB.use(dbId) {
      conn =>
      DB.prepareStatement(query, conn) {
        st =>
        DB.exec(st) {
          rs =>
          createInstances(dbId, rs, Empty, Empty, f)
        }
      }
    }
  }

  def dbAddTable: Box[() => Unit] = Empty

  def count: Long = countDb(dbDefaultConnectionIdentifier, Nil :_*)

  def count(by: QueryParam[A]*): Long = countDb(dbDefaultConnectionIdentifier, by:_*)

  def countDb(dbId: ConnectionIdentifier, by: QueryParam[A]*): Long = {
    DB.use(dbId) {
      conn =>
      val bl = by.toList ::: addlQueryParams.is
      val (query, start, max) = addEndStuffs(addFields("SELECT COUNT(*) FROM "+MapperRules.quoteTableName(_dbTableNameLC)+"  ", false, bl, conn), bl, conn)

      DB.prepareStatement(query, conn) {
        st =>
        setStatementFields(st, bl, 1, conn)
        DB.exec(st) {
          rs =>
          if (rs.next) rs.getLong(1)
          else 0
        }
      }
    }
  }

  //type KeyDude = T forSome {type T}
  type OtherMapper = KeyedMapper[_, _] // T forSome {type T <: KeyedMapper[KeyDude, T]}
  type OtherMetaMapper = KeyedMetaMapper[_, _] // T forSome {type T <: KeyedMetaMapper[KeyDude, OtherMapper]}
  //type OtherMapper = KeyedMapper[_, (T forSome {type T})]
  //type OtherMetaMapper = KeyedMetaMapper[_, OtherMapper]

  def findAllFields(fields: scala.collection.Seq[SelectableField],
                    by: QueryParam[A]*): List[A] =
  findMapFieldDb(dbDefaultConnectionIdentifier,
                 fields, by :_*)(v => Full(v))

  def findAllFieldsDb(dbId: ConnectionIdentifier,
                      fields: Seq[SelectableField],
                      by: QueryParam[A]*):
  List[A] = findMapFieldDb(dbId, fields, by :_*)(v => Full(v))

  private def dealWithPrecache(ret: List[A], by: Seq[QueryParam[A]]): List[A] = {

    val precache: List[PreCache[A, _, _]] = by.toList.flatMap{case j: PreCache[A, _, _] => List[PreCache[A, _, _]](j) case _ => Nil}
    for (j <- precache) {
      type FT = j.field.FieldType
      type MT = T forSome {type T <: KeyedMapper[FT, T]}

      val ol: List[MT] = if (!j.deterministic) {
        def filter(in: Seq[FT]): Seq[FT] =
        in.flatMap{
          case null => Nil
          case x: Number if x.longValue == 0L => Nil
          case x => List(x)
        }

        val lst: Set[FT] = Set(filter(ret.map(v => v.getSingleton.getActualField(v, j.field).is.asInstanceOf[FT])) :_*)

        j.field.dbKeyToTable.
        asInstanceOf[MetaMapper[A]].
        findAll(ByList(j.field.dbKeyToTable.primaryKeyField.
                       asInstanceOf[MappedField[FT, A]], lst.toList)).asInstanceOf[List[MT]]
      } else {
        j.field.dbKeyToTable.
        asInstanceOf[MetaMapper[A]].
        findAll(new InThing[A]{
            type JoinType = FT
            type InnerType = A

            val outerField: MappedField[JoinType, A] =
            j.field.dbKeyToTable.primaryKeyField.asInstanceOf[MappedField[JoinType, A]]
            val innerField: MappedField[JoinType, A] = j.field.asInstanceOf[MappedField[JoinType, A]]
            val innerMeta: MetaMapper[A] = j.field.fieldOwner.getSingleton

            val queryParams: List[QueryParam[A]] = by.toList
          }.asInstanceOf[QueryParam[A]] ).asInstanceOf[List[MT]]
      }

      val map: Map[FT, MT] =
      Map(ol.map(v => (v.primaryKeyField.is, v)) :_*)

      for (i <- ret) {
        val field: MappedForeignKey[FT, A, _] =
        getActualField(i, j.field).asInstanceOf[MappedForeignKey[FT, A, _]]

        map.get(field.is) match {
          case v => field._primeObj(Box(v))
        }
        //field.primeObj(Box(map.get(field.is).map(_.asInstanceOf[QQ])))
      }
    }

    ret
  }

  def findAll(by: QueryParam[A]*): List[A] =
  dealWithPrecache(findMapDb(dbDefaultConnectionIdentifier, by :_*)
                   (v => Full(v)), by)


  def findAllDb(dbId: ConnectionIdentifier,by: QueryParam[A]*): List[A] =
  dealWithPrecache(findMapDb(dbId, by :_*)(v => Full(v)), by)

  def bulkDelete_!!(by: QueryParam[A]*): Boolean = bulkDelete_!!(dbDefaultConnectionIdentifier, by :_*)
  def bulkDelete_!!(dbId: ConnectionIdentifier, by: QueryParam[A]*): Boolean = {
    DB.use(dbId) {
      conn =>
      val bl = by.toList ::: addlQueryParams.is
      val (query, start, max) = addEndStuffs(addFields("DELETE FROM "+MapperRules.quoteTableName(_dbTableNameLC)+" ", false, bl, conn), bl, conn)

      DB.prepareStatement(query, conn) {
        st =>
        setStatementFields(st, bl, 1, conn)
        st.executeUpdate
        true
      }
    }
  }

  private def distinct(in: Seq[QueryParam[A]]): String =
    in.find {case Distinct() => true case _ => false}.isDefined match {
      case false => ""
      case true => " DISTINCT "
    }

  def findMap[T](by: QueryParam[A]*)(f: A => Box[T]) =
  findMapDb(dbDefaultConnectionIdentifier, by :_*)(f)

  def findMapDb[T](dbId: ConnectionIdentifier,
                   by: QueryParam[A]*)(f: A => Box[T]): List[T] =
  findMapFieldDb(dbId, mappedFields, by :_*)(f)

  def findMapFieldDb[T](dbId: ConnectionIdentifier, fields: Seq[SelectableField],
                        by: QueryParam[A]*)(f: A => Box[T]): List[T] = {
    DB.use(dbId) {
      conn =>
      val bl = by.toList ::: addlQueryParams.is
      val selectStatement = "SELECT "+
      distinct(by)+
      fields.map(_.dbSelectString).
      mkString(", ")+
      " FROM "+MapperRules.quoteTableName(_dbTableNameLC)+
      "  "

      val (query, start, max) = addEndStuffs(addFields(selectStatement, false, bl, conn), bl, conn)
      DB.prepareStatement(query, conn) {
        st =>
        setStatementFields(st, bl, 1, conn)
        DB.exec(st)(createInstances(dbId, _, start, max, f))
      }
    }
  }

  def create: A = createInstance

  object addlQueryParams extends net.liftweb.http.RequestVar[List[QueryParam[A]]](Nil) {
    override val __nameSalt = randomString(10)
  }

  private[mapper] def addFields(what: String, whereAdded: Boolean,
                                by: List[QueryParam[A]], conn: SuperConnection): String = {

    var wav = whereAdded

    def whereOrAnd = if (wav) " AND " else {wav = true; " WHERE "}

    class DBFuncWrapper(dbFunc: Box[String]) {
      def apply(field: String) = dbFunc match {
        case Full(f) => f+"("+field+")"
        case _ => field
      }
    }

    implicit def dbfToFunc(in: Box[String]): DBFuncWrapper = new DBFuncWrapper(in)

    by match {
      case Nil => what
      case x :: xs => {
          var updatedWhat = what
          x match {
            case Cmp(field, opr, Full(_), _, dbFunc) =>
              (1 to field.dbColumnCount).foreach {
                cn =>
                updatedWhat = updatedWhat + whereOrAnd + dbFunc(MapperRules.quoteColumnName(field.dbColumnNames(field.name)(cn - 1)))+" "+opr+" ? "
              }

            case Cmp(field, opr, _, Full(otherField), dbFunc) =>
              (1 to field.dbColumnCount).foreach {
                cn =>
                updatedWhat = updatedWhat + whereOrAnd + dbFunc(MapperRules.quoteColumnName(field.dbColumnNames(field.name)(cn - 1)))+" "+opr+" "+
                MapperRules.quoteColumnName(otherField.dbColumnNames(otherField.name)(cn - 1))
              }

            case Cmp(field, opr, Empty, Empty, dbFunc) =>
              (1 to field.dbColumnCount).foreach (cn => updatedWhat = updatedWhat + whereOrAnd + dbFunc(MapperRules.quoteColumnName(field.dbColumnNames(field.name)(cn - 1)))+" "+opr+" ")

              // For vals, add "AND $fieldname = ? [OR $fieldname = ?]*" to the query. The number
              // of fields you add onto the query is equal to vals.length
            case ByList(field, vals) =>
              if (vals.isEmpty) updatedWhat = updatedWhat + whereOrAnd + " 0 = 1 "
              else updatedWhat = updatedWhat +
              vals.map(v => MapperRules.quoteColumnName(field._dbColumnNameLC)+ " = ?").mkString(whereOrAnd+" (", " OR ", ")")

            case in: InRaw[A, _] =>
              updatedWhat = updatedWhat + whereOrAnd + (in.rawSql match {
                  case null | "" => " 0 = 1 "
                  case sql => " "+MapperRules.quoteColumnName(in.field._dbColumnNameLC)+" IN ( "+sql+" ) "
                })

            case (in: InThing[A]) =>
              updatedWhat = updatedWhat + whereOrAnd +
              MapperRules.quoteColumnName(in.outerField._dbColumnNameLC)+
              " IN ("+in.innerMeta.addEndStuffs(in.innerMeta.addFields("SELECT "+
                                                                       in.distinct+
                                                                       MapperRules.quoteColumnName(in.innerField._dbColumnNameLC)+
                                                                       " FROM "+
                                                                       MapperRules.quoteTableName(in.innerMeta._dbTableNameLC)+" ",false,
                                                                       in.queryParams, conn), in.queryParams, conn)._1+" ) "

              // Executes a subquery with {@code query}
            case BySql(query, _,  _*) =>
              updatedWhat = updatedWhat + whereOrAnd + " ( "+ query +" ) "
            case _ =>
          }
          addFields(updatedWhat, wav, xs, conn)
        }
    }
  }


  private[mapper] def setStatementFields(st: PreparedStatement, by: List[QueryParam[A]], curPos: Int, conn: SuperConnection): Int = {
    by match {
      case Nil => curPos
      case Cmp(field, _, Full(value), _, _) :: xs =>
        st.setObject(curPos, field.convertToJDBCFriendly(value), conn.driverType.columnTypeMap(field.targetSQLType))
        setStatementFields(st, xs, curPos + 1, conn)

      case ByList(field, vals) :: xs => {
          var newPos = curPos
          vals.foreach(v => {
              st.setObject(newPos,
                           field.convertToJDBCFriendly(v),
                           conn.driverType.columnTypeMap(field.targetSQLType))
              newPos = newPos + 1
            })
          setStatementFields(st, xs, newPos, conn)
        }

      case (in: InThing[A]) :: xs =>
        val newPos = in.innerMeta.setStatementFields(st, in.queryParams,
                                                     curPos, conn)
        setStatementFields(st, xs, newPos, conn)

      case BySql(query, who, params @ _*) :: xs => {
          params.toList match {
            case Nil => setStatementFields(st, xs, curPos, conn)
            case List(i: Int) =>
              st.setInt(curPos, i)
              setStatementFields(st, xs, curPos + 1, conn)
            case List(lo: Long) =>
              st.setLong(curPos, lo)
              setStatementFields(st, xs, curPos + 1, conn)
            case List(s: String) =>
              st.setString(curPos, s)
              setStatementFields(st, xs, curPos + 1, conn)
              // Allow specialization of time-related values based on the input parameter
            case List(t: _root_.java.sql.Timestamp) =>
              st.setTimestamp(curPos, t)
              setStatementFields(st, xs, curPos + 1, conn)
            case List(d: _root_.java.sql.Date) =>
              st.setDate(curPos, d)
              setStatementFields(st, xs, curPos + 1, conn)
            case List(t: _root_.java.sql.Time) =>
              st.setTime(curPos, t)
              setStatementFields(st, xs, curPos + 1, conn)
              // java.util.Date goes last, since it's a superclass of java.sql.{Date,Time,Timestamp}
            case List(d: Date) =>
              st.setTimestamp(curPos, new _root_.java.sql.Timestamp(d.getTime))
              setStatementFields(st, xs, curPos + 1, conn)
            case List(field: BaseMappedField) => st.setObject(curPos, field.jdbcFriendly, conn.driverType.columnTypeMap(field.targetSQLType))
              setStatementFields(st, xs, curPos + 1, conn)

            case p :: ps =>
              setStatementFields(st, BySql[A](query, who, p) :: BySql[A](query, who, ps: _*) :: xs, curPos, conn)
          }
        }
      case _ :: xs => {
          setStatementFields(st, xs, curPos, conn)
        }
    }
  }

  // def find(by: QueryParam): Box[A] = find(List(by))

  private def _addOrdering(in: String, params: List[QueryParam[A]]): String = {
    params.flatMap{
      case OrderBy(field, order) => List(MapperRules.quoteColumnName(field._dbColumnNameLC)+" "+order.sql)
      case OrderBySql(sql, _) => List(sql)
      case _ => Nil
    } match {
      case Nil => in
      case xs => in + " ORDER BY "+xs.mkString(" , ")
    }
  }

  def addEndStuffs(in: String, params: List[QueryParam[A]], conn: SuperConnection): (String, Box[Long], Box[Long]) = {
    val tmp = _addOrdering(in, params)
    val max = params.foldRight(Empty.asInstanceOf[Box[Long]]){(a,b) => a match {case MaxRows(n) => Full(n); case _ => b}}
    val start = params.foldRight(Empty.asInstanceOf[Box[Long]]){(a,b) => a match {case StartAt(n) => Full(n); case _ => b}}

    if (conn.brokenLimit_?) (tmp, start, max) else {
      val ret = (max, start) match {
        case (Full(max), Full(start)) => tmp + " LIMIT "+max+" OFFSET "+start
        case (Full(max), _) => tmp + " LIMIT "+max
        case (_, Full(start)) => tmp + " LIMIT "+conn.driverType.maxSelectLimit+" OFFSET "+start
        case _ => tmp
      }
      (ret, Empty, Empty)
    }
  }

  def delete_!(toDelete : A): Boolean =
  toDelete match {
    case x: MetaMapper[_] => throw new MapperException("Cannot delete the MetaMapper singleton")

    case _ =>
      indexMap.map(im =>
        DB.use(toDelete.connectionIdentifier) {
          conn =>
          _beforeDelete(toDelete)
          val ret = DB.prepareStatement("DELETE FROM "+MapperRules.quoteTableName(_dbTableNameLC) +" WHERE "+im+" = ?", conn) {
            st =>
            val indVal = indexedField(toDelete)
            indVal.map{indVal =>
              st.setObject(1, indVal.jdbcFriendly(im), conn.driverType.columnTypeMap(indVal.targetSQLType(im)))

              st.executeUpdate == 1
            } openOr false
          }
          _afterDelete(toDelete)
          ret
        }
      ).openOr(false)
  }



  type AnyBound = T forSome {type T}

  private[mapper] def ??(meth: Method, inst: A) = meth.invoke(inst).asInstanceOf[MappedField[AnyBound, A]]

  def dirty_?(toTest: A): Boolean = mappedFieldList.exists(
    mft =>
    ??(mft.method, toTest).dirty_?
  )

  def indexedField(toSave: A): Box[MappedField[Any, A]] =
  indexMap.map(im => ??(mappedColumns(im.toLowerCase), toSave))

  def saved_?(toSave: A): Boolean =
  toSave match {
    case x: MetaMapper[_] => throw new MapperException("Cannot test the MetaMapper singleton for saved status")

    case _ => toSave.persisted_?
      /*
       indexMap match {
       case Full(im) => (for (indF <- indexedField(toSave)) yield (indF.dbIndexFieldIndicatesSaved_?)).openOr(true)
       case _ => false
       }*/
  }

  /**
   * This method will encode the instance as JSON.  It may reveal
   * data in fields that might otherwise be proprietary.  It should
   * be used with caution and only exposed as a public method
   * after a security review.
   */
  protected def encodeAsJSON_! (toEncode: A): JsonAST.JObject = {
    toEncode.runSafe {
      JsonAST.JObject(JsonAST.JField("$persisted",
				     JsonAST.JBool(toEncode.persisted_?)) ::
		      this.mappedFieldList.
		      map(fh => ??(fh.method, toEncode).asJsonField))
    }
  }

  protected def decodeFromJSON_!(json: JsonAST.JObject): A = {
    val ret: A = createInstance
    import JsonAST._

    ret.runSafe {
      for {
	field <- json.obj
	JField("$persisted", JBool(per)) <- field
      } ret.persisted_? = per

      for {
	field <- json.obj
	meth <- _mappedFields.get(field.name)
      } ??(meth, ret).setFromAny(field.value)
    }

    ret
  }


  def whatToSet(toSave : A) : String = {
    mappedColumns.filter{c => ??(c._2, toSave).dirty_?}.map{c => c._1 + " = ?"}.toList.mkString("", ",", "")
  }

  /**
   * Run the list of field validations, etc.  This is the raw validation,
   * without the notifications.  This method can be over-ridden.
   */
  protected def runValidationList(toValidate: A): List[FieldError] =
  mappedFieldList.flatMap(f => ??(f.method, toValidate).validate) :::
  validation.flatMap{
    case pf: PartialFunction[A, List[FieldError]] =>
      if (pf.isDefinedAt(toValidate)) pf(toValidate)
      else Nil

    case f => f(toValidate)
  }

  final def validate(toValidate: A): List[FieldError] = {
    val saved_? = this.saved_?(toValidate)
    _beforeValidation(toValidate)
    if (saved_?) _beforeValidationOnUpdate(toValidate) else _beforeValidationOnCreate(toValidate)

    val ret: List[FieldError] = runValidationList(toValidate)

    _afterValidation(toValidate)
    if (saved_?) _afterValidationOnUpdate(toValidate) else _afterValidationOnCreate(toValidate)

    ret
  }

  val elemName = getClass.getSuperclass.getName.split("\\.").toList.last

  def toXml(what: A): Elem =
  Elem(null,elemName,
       mappedFieldList.foldRight[MetaData](Null) {(p, md) => val fld = ??(p.method, what)
                                                  new UnprefixedAttribute(p.name, Text(fld.toString), md)}
       ,TopScope)

  /**
   * Returns true if none of the fields are dirty
   */
  def clean_?(toCheck: A): Boolean = mappedColumns.foldLeft(true)((bool, ptr) => bool && !(??(ptr._2, toCheck).dirty_?))

  def save(toSave: A): Boolean = {
    toSave match {
      case x: MetaMapper[_] => throw new MapperException("Cannot save the MetaMapper singleton")

      case _ =>
        /**
         * @return true if there was exactly one row in the result set, false if not.
         */
        def runAppliers(rs: ResultSet) : Boolean = {
          try {
            if (rs.next) {
              val meta = rs.getMetaData
              toSave.runSafe {
                findApplier(indexMap.open_!, rs.getObject(1)) match {
                  case Full(ap) => ap.apply(toSave, rs.getObject(1))
                  case _ =>
                }
              }
              !rs.next
            } else false
          } finally {
            rs.close
          }
        }

        /**
         * Checks whether the result set has exactly one row.
         */
        def hasOneRow(rs: ResultSet) : Boolean = {
          try {
            val firstRow = rs.next
            (firstRow && !rs.next)
          } finally {
            rs.close
          }
        }

        if (saved_?(toSave) && clean_?(toSave)) true else {
          val ret = DB.use(toSave.connectionIdentifier) {
            conn =>
            _beforeSave(toSave)
            val ret = if (saved_?(toSave)) {
              _beforeUpdate(toSave)
              val ret: Boolean = if (!dirty_?(toSave)) true else {
                val ret: Boolean = DB.prepareStatement("UPDATE "+MapperRules.quoteTableName(_dbTableNameLC)+" SET "+whatToSet(toSave)+" WHERE "+indexMap.open_! +" = ?", conn) {
                  st =>
                  var colNum = 1

                  for (col <- mappedColumns) {
                    val colVal = ??(col._2, toSave)
                    if (!columnPrimaryKey_?(col._1) && colVal.dirty_?) {
                      colVal.targetSQLType(col._1) match {
                        case Types.VARCHAR => st.setString(colNum, colVal.jdbcFriendly(col._1).asInstanceOf[String])

                        case _ => st.setObject(colNum, colVal.jdbcFriendly(col._1), conn.driverType.columnTypeMap(colVal.targetSQLType(col._1)))
                      }
                      colNum = colNum + 1
                    }
                  }

                  indexedField(toSave).foreach(indVal =>  st.setObject(colNum, indVal.jdbcFriendly(indexMap.open_!),
                                                                       conn.driverType.columnTypeMap(indVal.targetSQLType(indexMap.open_!))))
                  st.executeUpdate
                  true
                }
                ret
              }
              _afterUpdate(toSave)
              ret
            } else {
              _beforeCreate(toSave)

              val query = "INSERT INTO "+MapperRules.quoteTableName(_dbTableNameLC)+" ("+columnNamesForInsert+") VALUES ("+columnQueriesForInsert+")"

              def prepStat(st : PreparedStatement) {
                var colNum = 1

                for (col <- mappedColumns) {
                  if (!columnPrimaryKey_?(col._1)) {
                    val colVal = col._2.invoke(toSave).asInstanceOf[MappedField[AnyRef, A]]
                    colVal.targetSQLType(col._1) match {
                      case Types.VARCHAR =>
                        st.setString(colNum, colVal.jdbcFriendly(col._1).asInstanceOf[String])

                      case _ => st.setObject(colNum, colVal.jdbcFriendly(col._1), conn.driverType.columnTypeMap(colVal.targetSQLType(col._1)))
                    }
                    colNum = colNum + 1
                  }
                }
              }

              // Figure out which columns are auto-generated
              val generatedColumns = (mappedColumnInfo.filter(_._2.dbAutogenerated_?).map(_._1)).toList

              val ret = conn.driverType.performInsert(conn, query, prepStat, MapperRules.quoteTableName(_dbTableNameLC), generatedColumns) {
                case Right(count) => count == 1
                case Left(rs) => runAppliers(rs)
              }

              _afterCreate(toSave)
              toSave.persisted_? = true
              ret
            }
            _afterSave(toSave)
            ret
          }

          // clear dirty and get rid of history
          for (col <- mappedColumns) {
            val colVal = ??(col._2, toSave)
            if (!columnPrimaryKey_?(col._1) && colVal.dirty_?) {
              colVal.resetDirty
              colVal.doneWithSave
            }
          }

          ret
        }
    }
  }

  def columnPrimaryKey_?(name : String) = mappedColumnInfo.get(name).map(c => (c.dbPrimaryKey_? && c.dbAutogenerated_?)) getOrElse false

  def createInstances(dbId: ConnectionIdentifier, rs: ResultSet, start: Box[Long], omax: Box[Long]) : List[A] = createInstances(dbId, rs, start, omax, v => Full(v))


  def createInstances[T](dbId: ConnectionIdentifier, rs: ResultSet, start: Box[Long], omax: Box[Long], f: A => Box[T]) : List[T] = {
    var ret = new ListBuffer[T]
    val bm = buildMapper(rs)
    var pos = (start openOr 0L) * -1L
    val max = omax openOr _root_.java.lang.Long.MAX_VALUE

    while (pos < max && rs.next()) {
      if (pos >= 0L) {
        f(createInstance(dbId, rs, bm._1, bm._2)).foreach(v => ret += v)
      }
      pos = pos + 1L
    }

    ret.toList
  }

  def appendFieldToStrings(in: A): String = mappedFieldList.map(p => ??(p.method, in).asString).mkString(",")

  private val columnNameToMappee = new HashMap[String, Box[(ResultSet, Int, A) => Unit]]

  def buildMapper(rs: ResultSet): (Int, Array[(ResultSet,Int,A) => Unit]) = synchronized {
    val meta = rs.getMetaData
    val colCnt = meta.getColumnCount
    val ar = new Array[(ResultSet, Int, A) => Unit](colCnt + 1)
    for (pos <- 1 to colCnt) {
      val colName = meta.getColumnName(pos).toLowerCase
      val optFunc = columnNameToMappee.get(colName) match {
        case None => {
            val colType = meta.getColumnType(pos)
            val fieldInfo = mappedColumns.get(colName)

            val setTo =
            if (fieldInfo != None) {
              val tField = fieldInfo.get.invoke(this).asInstanceOf[MappedField[AnyRef, A]]

              Some(colType match {
                  case Types.INTEGER | Types.BIGINT => {
                      val bsl = tField.buildSetLongValue(fieldInfo.get, colName)
                      (rs: ResultSet, pos: Int, objInst: A) => bsl(objInst, rs.getLong(pos), rs.wasNull)}
                  case Types.VARCHAR => {
                      val bsl = tField.buildSetStringValue(fieldInfo.get, colName)
                      (rs: ResultSet, pos: Int, objInst: A) => bsl(objInst, rs.getString(pos))}
                  case Types.DATE | Types.TIME | Types.TIMESTAMP =>
                    val bsl = tField.buildSetDateValue(fieldInfo.get, colName)
                    (rs: ResultSet, pos: Int, objInst: A) => bsl(objInst, rs.getTimestamp(pos))
                  case Types.BOOLEAN | Types.BIT =>{
                      val bsl = tField.buildSetBooleanValue(fieldInfo.get, colName)
                      (rs: ResultSet, pos: Int, objInst: A) => bsl(objInst, rs.getBoolean(pos), rs.wasNull)}
                  case _ => {
                      (rs: ResultSet, pos: Int, objInst: A) => {
                        val res = rs.getObject(pos)
                        findApplier(colName, res).foreach(f => f(objInst, res))
                      }
                    }
                })
            } else {
              None
            }

            columnNameToMappee(colName) = Box(setTo)
            Box(setTo)
          }
        case Some(of) => of
      }
      ar(pos) = optFunc openOr null
    }
    (colCnt, ar)
  }

  def createInstance(dbId: ConnectionIdentifier, rs : ResultSet, colCnt: Int, mapFuncs: Array[(ResultSet,Int,A) => Unit]) : A = {
    val ret: A = createInstance.connectionIdentifier(dbId)

    ret.persisted_? = true

    var pos = 1
    while (pos <= colCnt) {
      mapFuncs(pos) match {
        case null =>
        case f => f(rs, pos, ret)
      }
      pos = pos + 1
    }
    ret
  }

  protected def  findApplier(name: String, inst: AnyRef): Box[((A, AnyRef) => Unit)] = synchronized {
    val clz = inst match {
      case null => null
      case _ => inst.getClass.asInstanceOf[Class[(C forSome {type C})]]
    }
    val look = (name.toLowerCase, if (clz ne null) Full(clz) else Empty)
    Box(mappedAppliers.get(look) orElse {
        val newFunc = createApplier(name, inst)
        mappedAppliers(look) = newFunc
        Some(newFunc)
      })
  }


  private def createApplier(name : String, inst : AnyRef /*, clz : Class*/) : (A, AnyRef) => Unit = {
    val accessor = mappedColumns.get(name) orElse mappedColumns.get(name.toLowerCase)
    if ((accessor eq null) || accessor == None) {
      null
    } else {
      (accessor.get.invoke(this).asInstanceOf[MappedField[AnyRef, A]]).buildSetActualValue(accessor.get, inst, name)
    }
  }

  def fieldMapperPF(transform: (BaseOwnedMappedField[A] => NodeSeq), actual: A): PartialFunction[String, NodeSeq => NodeSeq] = {
    Map.empty ++ mappedFieldList.map ( mf =>
      (mf.name, ((ignore: NodeSeq) => transform(??(mf.method, actual))))
    )
  }

  def checkFieldNames(in: A): Unit = mappedFieldList.foreach(f =>
    ??(f.method, in) match {
      case field if (field.i_name_! eq null) => field.setName_!(f.name)
      case _ =>
    })

  /**
   * Get a field by the field name
   * @param fieldName -- the name of the field to get
   * @param actual -- the instance to get the field on
   *
   * @return Box[The Field] (Empty if the field is not found)
   */
  def fieldByName[T](fieldName: String, actual: A): Box[MappedField[T, A]] =
  Box(_mappedFields.get(fieldName)).
  map(meth => ??(meth, actual).asInstanceOf[MappedField[T,A]])

  /**
   * A partial function that takes an instance of A and a field name and returns the mapped field
   */
  lazy val fieldMatcher: PartialFunction[(A, String), MappedField[Any, A]] = {
    case (actual, fieldName) if _mappedFields.contains(fieldName) => fieldByName[Any](fieldName, actual).open_! // we know this is defined
  }

  def createInstance: A = rootClass.newInstance.asInstanceOf[A]

  def fieldOrder: List[BaseOwnedMappedField[A]] = Nil

  protected val rootClass = this.getClass.getSuperclass

  private val mappedAppliers = new HashMap[(String, Box[Class[(C forSome {type C})]]), (A, AnyRef) => Unit];

  private val _mappedFields  = new HashMap[String, Method];

  private[mapper] var mappedFieldList: List[FieldHolder] = Nil; // new Array[Triple[String, Method, MappedField[Any,Any]]]();

  private var mappedCallbacks: List[(String, Method)] = Nil

  private var mappedColumns: SortedMap[String, Method] = TreeMap()

  private var mappedColumnInfo: SortedMap[String, MappedField[AnyRef, A]] = TreeMap()



  private var indexMap: Box[String] = Empty

  this.runSafe {
    val tArray = new ListBuffer[FieldHolder]

    def isMagicObject(m: Method) = m.getReturnType.getName.endsWith("$"+m.getName+"$") && m.getParameterTypes.length == 0
    def isMappedField(m: Method) = classOf[MappedField[Nothing, A]].isAssignableFrom(m.getReturnType)
    def isLifecycle(m: Method) = classOf[LifecycleCallbacks].isAssignableFrom(m.getReturnType)

    import java.lang.reflect.Modifier

    /**
     * Find the magic mapper fields on the superclass
     */
    def findMagicFields(onMagic: Mapper[A], staringClass: Class[_]): List[Method] = {

      // If a class name ends in $module, it's a subclass created for scala object instances
      def deMod(in: String): String =
      if (in.endsWith("$module")) in.substring(0, in.length - 7)
      else in

      // find the magic fields for the given superclass
      def findForClass(clz: Class[_]): List[Method] = clz match {
        case null => Nil
        case c =>
          // get the fields
          val fields = Map(c.getDeclaredFields.
                           filter(f => Modifier.isPrivate(f.getModifiers)).
                           filter(f => classOf[MappedField[_, _]].isAssignableFrom(f.getType)).
                           map(f => (deMod(f.getName), f)) :_*)

          // this method will find all the super classes and super-interfaces
          def getAllSupers(clz: Class[_]): List[Class[_]] = clz match {
            case null => Nil
            case c =>
              c :: c.getInterfaces.toList.flatMap(getAllSupers) :::
              getAllSupers(c.getSuperclass)
          }

          // does the method return an actual instance of an actual class that's
          // associated with this Mapper class
          def validActualType(meth: Method): Boolean = {
            try {
              // invoke the method
              meth.invoke(onMagic) match {
                case null =>
                  false
                case inst =>
                  // do we get a MappedField of some sort back?
                  if (!classOf[MappedField[_, _]].isAssignableFrom(inst.getClass)) false
                  else {
                    // find out if the class name of the actual thing starts
                    // with the name of this class or some superclass...
                    // basically, is an inner class of this class
                    getAllSupers(clz).find{
                      c =>
                      inst.getClass.getName.startsWith(c.getName)}.isDefined
                  }
              }

            } catch {
              case e =>
                false
            }
          }

          // find all the declared methods
          val meths = c.getDeclaredMethods.toList.
          filter(_.getParameterTypes.length == 0). // that take no parameters
          filter(m => Modifier.isPublic(m.getModifiers)). // that are public
          filter(m => fields.contains(m.getName) && // that are associated with private fields
                 fields(m.getName).getType == m.getReturnType).
          filter(validActualType) // and have a validated type

          meths ::: findForClass(clz.getSuperclass)
      }

      val ret = findForClass(staringClass)

      ret.removeDuplicates
    }

    val mapperAccessMethods = findMagicFields(this, this.getClass.getSuperclass)

    mappedCallbacks = mapperAccessMethods.filter(isLifecycle).map(v => (v.getName, v))
    // for (v <- this.getClass.getSuperclass.getMethods.toList if isMagicObject(v) && isLifecycle(v)) yield (v.getName, v)

    for (v <- mapperAccessMethods) {
      v.invoke(this) match {
        case mf: MappedField[AnyRef, A] if !mf.ignoreField_? =>
          mf.setName_!(v.getName)
          tArray += FieldHolder(mf.name, v, mf)
          for (colName <- mf.dbColumnNames(v.getName).map(MapperRules.quoteColumnName).map(_.toLowerCase)) {
            mappedColumnInfo += colName -> mf
            mappedColumns += colName -> v
          }
          if (mf.dbPrimaryKey_? && mf.dbAutogenerated_?) {
            indexMap = Full(MapperRules.quoteColumnName(mf._dbColumnNameLC)) // Full(v.getName.toLowerCase)
          }

        case _ =>
      }
    }

    def findPos(in: AnyRef): Box[Int] = {
      tArray.toList.zipWithIndex.filter(mft => in eq mft._1.field) match {
        case Nil => Empty
        case x :: xs => Full(x._2)
      }
    }

    val resArray = new ListBuffer[FieldHolder];

    fieldOrder.foreach(f => findPos(f).foreach(pos => resArray += tArray.remove(pos)))

    tArray.foreach(mft => resArray += mft)

    mappedFieldList = resArray.toList
    mappedFieldList.foreach(ae => _mappedFields(ae.name) = ae.method)
  }

  val columnNamesForInsert = (mappedColumnInfo.filter(c => !(c._2.dbPrimaryKey_? && c._2.dbAutogenerated_?)).map(_._1)).toList.mkString(",")

  val columnQueriesForInsert = {
    (mappedColumnInfo.filter(c => !(c._2.dbPrimaryKey_? && c._2.dbAutogenerated_?)).map(p => "?")).toList.mkString(",")
  }

  private def fixTableName(name: String) = clean(name.toLowerCase) match {
    case name if DB.reservedWords.contains(name) => name+"_t"
    case name => name
  }

  private def internalTableName_$_$ =
  getClass.getSuperclass.getName.split("\\.").toList.last;

  /**
   * This function converts a header name into the appropriate
   * XHTML format for displaying across the headers of a
   * formatted block.  The default is &lt;th&gt; for use
   * in XHTML tables.  If you change this function, the change
   * will be used for this MetaMapper unless you override the
   * htmlHeades method
   */
  var displayNameToHeaderElement: String => NodeSeq =
  MapperRules.displayNameToHeaderElement

  def htmlHeaders: NodeSeq =
  mappedFieldList.filter(_.field.dbDisplay_?).
  flatMap(mft => displayNameToHeaderElement(mft.field.displayName))

  /**
  * The mapped fields
  */
  lazy val mappedFields: Seq[BaseMappedField] = mappedFieldList.map(f => f.field)

  /**
   * the mapped fields as MappedField rather than BaseMappedField
   */
  lazy val mappedFieldsForModel: List[MappedField[_, A]] = mappedFieldList.map(_.field)

  /**
   * This function converts an element into the appropriate
   * XHTML format for displaying across a line
   * formatted block.  The default is &lt;td&gt; for use
   * in XHTML tables.  If you change this function, the change
   * will be used for this MetaMapper unless you override the
   * doHtmlLine method.
   */
  var displayFieldAsLineElement: NodeSeq => NodeSeq =
  MapperRules.displayFieldAsLineElement


  def doHtmlLine(toLine: A): NodeSeq =
  mappedFieldList.filter(_.field.dbDisplay_?).
  flatMap(mft => displayFieldAsLineElement(??(mft.method, toLine).asHtml))

  def asJs(actual: A): JsExp = {
    JE.JsObj(("$lift_class", JE.Str(dbTableName)) :: mappedFieldList.
             map(f => ??(f.method, actual)).filter(_.renderJs_?).flatMap(_.asJs).toList :::
             actual.suplementalJs(Empty) :_*)
  }



  def asHtml(toLine: A): NodeSeq =
  Text(internalTableName_$_$) :: Text("={ ") ::
  (for (mft <- mappedFieldList if mft.field.dbDisplay_? ;
        val field = ??(mft.method, toLine)) yield
   <span>{field.displayName}={field.asHtml}&nbsp;</span>
  ) :::List(Text(" }"))


  /**
   * This function converts a name and form for a given field in the
   * model to XHTML for presentation in the browser.  By
   * default, a table row ( &lt;tr&gt; ) is presented, but
   * you can change the function to display something else.
   */
  var formatFormElement: (NodeSeq, NodeSeq) => NodeSeq =
  MapperRules.formatFormElement

  def formatFormLine(displayName: NodeSeq, form: NodeSeq): NodeSeq =
  formatFormElement(displayName, form)

  def toForm(toMap: A): NodeSeq =
  mappedFieldList.map(e => ??(e.method, toMap)).
  filter(f => f.dbDisplay_? && f.dbIncludeInForm_?).flatMap (
    field =>
    field.toForm.toList.
    flatMap(form => formatFormLine(Text(field.displayName), form))
  )

  /**
   * Get the fields (in order) for displaying a form
   */
  def formFields(toMap: A): List[MappedField[_, A]] =
  mappedFieldList.map(e => ??(e.method, toMap)).filter(f => f.dbDisplay_? &&
                                                       f.dbIncludeInForm_?)


  /**
   * map the fields titles and forms to generate a list
   * @param func called with displayHtml, fieldId, form
   */
  def mapFieldTitleForm[T](toMap: A,
                           func: (NodeSeq, Box[NodeSeq], NodeSeq) => T): List[T] =
  formFields(toMap).flatMap(field => field.toForm.
                            map(fo => func(field.displayHtml, field.fieldId, fo)))


  /**
   * flat map the fields titles and forms to generate a list
   * @param func called with displayHtml, fieldId, form
   */
  def flatMapFieldTitleForm[T](toMap: A,
                               func: (NodeSeq, Box[NodeSeq], NodeSeq) => Seq[T]): List[T] =
  formFields(toMap).flatMap(field => field.toForm.toList.
                            flatMap(fo => func(field.displayHtml,
                                               field.fieldId, fo)))

/**
   * flat map the fields titles and forms to generate a list
   * @param func called with displayHtml, fieldId, form
   */
  def flatMapFieldTitleForm2[T](toMap: A,
                               func: (NodeSeq, MappedField[_, A], NodeSeq) => Seq[T]): List[T] =
  formFields(toMap).flatMap(field => field.toForm.toList.
                            flatMap(fo => func(field.displayHtml,
                                               field, fo)))


  /**
   * Given the prototype field (the field on the Singleton), get the field from the instance
   * @param actual -- the Mapper instance
   * @param protoField -- the field from the MetaMapper (Singleton)
   *
   * @return the field from the actual object
   */
  def getActualField[T](actual: A, protoField: MappedField[T, A]): MappedField[T, A] =
  ??(_mappedFields(protoField.name), actual).asInstanceOf[MappedField[T,A]]


  /**
   * Given the prototype field (the field on the Singleton), get the field from the instance
   * @param actual -- the Mapper instance
   * @param protoField -- the field from the MetaMapper (Singleton)
   *
   * @return the field from the actual object
   */
  def getActualBaseField(actual: A, protoField: BaseOwnedMappedField[A]): BaseOwnedMappedField[A] =
  ??(_mappedFields(protoField.name), actual) // .asInstanceOf[MappedField[T,A]]

  /**
   * The name of the database table.  Override this method if you
   * want to change the table to something other than the name of the Mapper class
   */
  def dbTableName = internal_dbTableName

  /**
   * The table name, to lower case... ensures that it works on all DBs
   */
  final def _dbTableNameLC = {
    val name = dbTableName

    val conn = DB.currentConnection
    if (conn.isDefined) {
      val rc = conn.open_!
      if (rc.metaData.storesMixedCaseIdentifiers) name
      else name.toLowerCase
    } else name
  }  // dbTableName.toLowerCase

  private[mapper] lazy val internal_dbTableName = fixTableName(internalTableName_$_$)

  private def setupInstanceForPostCommit(inst: A) {
    if (!inst.addedPostCommit) {
      DB.appendPostFunc(inst.connectionIdentifier, () => afterCommit.foreach(_(inst)))
      inst.addedPostCommit = true
    }
  }

  private def eachField(what: A, toRun: List[(A) => Any])(f: (LifecycleCallbacks) => Any) {
    mappedCallbacks.foreach (e =>
      e._2.invoke(what) match {
        case lccb: LifecycleCallbacks => f(lccb)
        case _ =>
      })
    toRun.foreach{tf => tf(what)}
  }
  private def _beforeValidation(what: A) {setupInstanceForPostCommit(what); eachField(what, beforeValidation) {field => field.beforeValidation}  }
  private def _beforeValidationOnCreate(what: A) {eachField(what, beforeValidationOnCreate) {field => field.beforeValidationOnCreate}  }
  private def _beforeValidationOnUpdate(what: A) {eachField(what, beforeValidationOnUpdate) {field => field.beforeValidationOnUpdate}  }
  private def _afterValidation(what: A) { eachField(what, afterValidation) {field => field.afterValidation}  }
  private def _afterValidationOnCreate(what: A) {eachField(what, afterValidationOnCreate) {field => field.afterValidationOnCreate}  }
  private def _afterValidationOnUpdate(what: A) {eachField(what, afterValidationOnUpdate) {field => field.afterValidationOnUpdate}  }

  private def _beforeSave(what: A) {setupInstanceForPostCommit(what); eachField(what, beforeSave) {field => field.beforeSave}  }
  private def _beforeCreate(what: A) { eachField(what, beforeCreate) {field => field.beforeCreate}  }
  private def _beforeUpdate(what: A) { eachField(what, beforeUpdate) {field => field.beforeUpdate}  }

  private def _afterSave(what: A) {eachField(what, afterSave) {field => field.afterSave}  }
  private def _afterCreate(what: A) {eachField(what, afterCreate) {field => field.afterCreate}  }
  private def _afterUpdate(what: A) {eachField(what, afterUpdate) {field => field.afterUpdate}  }

  private def _beforeDelete(what: A) {setupInstanceForPostCommit(what); eachField(what, beforeDelete) {field => field.beforeDelete}  }
  private def _afterDelete(what: A) {eachField(what, afterDelete) {field => field.afterDelete}  }

  def beforeSchemifier {}
  def afterSchemifier {}

  def dbIndexes: List[BaseIndex[A]] = Nil

  implicit def fieldToItem[T](in: MappedField[T, A]): IndexItem[A] = IndexField(in)
  implicit def boundedFieldToItem(in: (MappedField[String, A], Int)): BoundedIndexField[A] = BoundedIndexField(in._1, in._2)

  // protected def getField(inst : Mapper[A], meth : Method) = meth.invoke(inst, null).asInstanceOf[MappedField[AnyRef,A]]
}

object OprEnum extends Enumeration {
  val Eql = Value(1, "=")
  val <> = Value(2, "<>")
  val >= = Value(3, ">=")
  val != = <>
  val <= = Value(4, "<=")
  val > = Value(5, ">")
  val < = Value(6, "<")
  val IsNull = Value(7, "IS NULL")
  val IsNotNull = Value(8, "IS NOT NULL")
  val Like = Value(9, "LIKE")
}

sealed trait BaseIndex[A <: Mapper[A]] {
  def columns: Seq[IndexItem[A]]
}

final case class Index[A <: Mapper[A]](columns: List[IndexItem[A]]) extends BaseIndex[A] // (columns :_*)

object Index {
  def apply[A <: Mapper[A]](cols: IndexItem[A] *): Index[A] = new Index[A](cols.toList)
}

/**
 *  Represents a unique index on the given columns
 */
final case class UniqueIndex[A <: Mapper[A]](columns: List[IndexItem[A]]) extends BaseIndex[A] // (uniqueColumns : _*)

object UniqueIndex {
  def apply[A <: Mapper[A]](cols: IndexItem[A] *): UniqueIndex[A] = new UniqueIndex[A](cols.toList)
}

/**
 * Represents a generic user-specified index on the given columns. The user provides a function to generate the SQL needed to create
 * the index based on the table and columns. Validation is required since this is raw SQL being run on the database server.
 */
final case class GenericIndex[A <: Mapper[A]](createFunc: (String,List[String]) => String, validated: IHaveValidatedThisSQL, columns: List[IndexItem[A]]) extends BaseIndex[A] // (indexColumns : _*)

object GenericIndex {
  def apply[A <: Mapper[A]](createFunc: (String,List[String]) => String, validated: IHaveValidatedThisSQL, cols: IndexItem[A] *): GenericIndex[A] =
    new GenericIndex[A](createFunc, validated, cols.toList)
}

abstract class IndexItem[A <: Mapper[A]] {
  def field: BaseMappedField
  def indexDesc: String
}

case class IndexField[A <: Mapper[A], T](field: MappedField[T, A]) extends IndexItem[A] {
  def indexDesc: String = MapperRules.quoteColumnName(field._dbColumnNameLC)
}
case class BoundedIndexField[A <: Mapper[A]](field: MappedField[String, A], len: Int) extends IndexItem[A] {
  def indexDesc: String = MapperRules.quoteColumnName(field._dbColumnNameLC)+"("+len+")"
}

sealed trait QueryParam[O<:Mapper[O]]
final case class Cmp[O<:Mapper[O], T](field: MappedField[T,O], opr: OprEnum.Value, value: Box[T],
                                      otherField: Box[MappedField[T, O]], dbFunc: Box[String]) extends QueryParam[O]

final case class OrderBy[O<:Mapper[O], T](field: MappedField[T,O],
                                          order: AscOrDesc) extends QueryParam[O]

trait AscOrDesc {
  def sql: String
}

case object Ascending extends AscOrDesc {
  def sql: String = " ASC "
}

case object Descending extends AscOrDesc {
  def sql: String = " DESC "
}

final case class Distinct[O <: Mapper[O]]() extends QueryParam[O]

final case class OrderBySql[O <: Mapper[O]](sql: String,
                                            checkedBy: IHaveValidatedThisSQL) extends QueryParam[O]

final case class ByList[O<:Mapper[O], T](field: MappedField[T,O], vals: Seq[T]) extends QueryParam[O]
/**
 * Represents a query criterion using a parameterized SQL string. Parameters are
 * substituted in order. For Date/Time types, passing a java.util.Date will result in a
 * Timestamp parameter. If you want a specific SQL Date/Time type, use the corresponding
 * java.sql.Date, java.sql.Time, or java.sql.Timestamp classes.
 */
final case class BySql[O<:Mapper[O]](query: String,
                                     checkedBy: IHaveValidatedThisSQL,
                                     params: Any*) extends QueryParam[O]
final case class MaxRows[O<:Mapper[O]](max: Long) extends QueryParam[O]
final case class StartAt[O<:Mapper[O]](start: Long) extends QueryParam[O]
final case class Ignore[O <: Mapper[O]]() extends QueryParam[O]

sealed abstract class InThing[OuterType <: Mapper[OuterType]] extends QueryParam[OuterType] {
  type JoinType
  type InnerType <: Mapper[InnerType]

  def outerField: MappedField[JoinType, OuterType]
  def innerField: MappedField[JoinType, InnerType]
  def innerMeta: MetaMapper[InnerType]
  def queryParams: List[QueryParam[InnerType]]

  def distinct: String =
    queryParams.find {case Distinct() => true case _ => false}.isDefined match {
      case false => ""
      case true => " DISTINCT "
    }
}

/**
 * This QueryParam can be put in a query and will cause the given foreign key field
 * to be precached.
 * @param field - the field to precache
 * @param deterministic - true if the query is deterministic.  Will be more efficient.
 * false if the query is not deterministic.  In this case, a SELECT * FROM FK_TABLE WHERE primary_key in (xxx) will
 * be generated
 */
final case class PreCache[TheType <: Mapper[TheType], FieldType, OtherType <: KeyedMapper[FieldType, OtherType]](field: MappedForeignKey[FieldType, TheType, OtherType], deterministic: Boolean)
extends QueryParam[TheType]

object PreCache {
  def apply[TheType <: Mapper[TheType], FieldType, OtherType <: KeyedMapper[FieldType, OtherType]](field: MappedForeignKey[FieldType , TheType, OtherType]) =
  new PreCache(field, true)
}

final case class InRaw[TheType <:
                       Mapper[TheType], T](field: MappedField[T, TheType],
                                           rawSql: String,
                                           checkedBy: IHaveValidatedThisSQL)
extends QueryParam[TheType]

object In {
  def fk[InnerMapper <: Mapper[InnerMapper], JoinTypeA,
         Zoom <% QueryParam[InnerMapper],
         OuterMapper <:KeyedMapper[JoinTypeA, OuterMapper]]
  (fielda: MappedForeignKey[JoinTypeA, InnerMapper, OuterMapper],
   qp: Zoom*): InThing[OuterMapper]
  = {
    new InThing[OuterMapper] {
      type JoinType = JoinTypeA
      type InnerType = InnerMapper

      val outerField: MappedField[JoinType, OuterMapper] = fielda.dbKeyToTable.primaryKeyField
      val innerField: MappedField[JoinType, InnerMapper] = fielda
      val innerMeta: MetaMapper[InnerMapper] = fielda.fieldOwner.getSingleton

      val queryParams: List[QueryParam[InnerMapper]] =
      qp.map{v => val r: QueryParam[InnerMapper] = v; r}.toList
    }
  }

  def apply[InnerMapper <: Mapper[InnerMapper], JoinTypeA,
            Zoom <% QueryParam[InnerMapper],
            OuterMapper <: Mapper[OuterMapper]]
  (_outerField: MappedField[JoinTypeA, OuterMapper],
   _innerField: MappedField[JoinTypeA, InnerMapper],
   qp: Zoom*): InThing[OuterMapper]
  = {
    new InThing[OuterMapper] {
      type JoinType = JoinTypeA
      type InnerType = InnerMapper

      val outerField: MappedField[JoinType, OuterMapper] = _outerField
      val innerField: MappedField[JoinType, InnerMapper] = _innerField
      val innerMeta: MetaMapper[InnerMapper] = innerField.fieldOwner.getSingleton

      val queryParams: List[QueryParam[InnerMapper]] = {
        qp.map{v => val r: QueryParam[InnerMapper] = v; r}.toList
      }
    }
  }


}

object Like {
  def apply[O <: Mapper[O]](field: MappedField[String, O], value: String) =
  Cmp[O, String](field, OprEnum.Like, Full(value), Empty, Empty)
}

object By {
  import OprEnum._

  def apply[O <: Mapper[O], T, U <% T](field: MappedField[T, O], value: U) = Cmp[O,T](field, Eql, Full(value), Empty, Empty)
  def apply[O <: Mapper[O], T](field: MappedNullableField[T, O], value: Box[T]) = value match {
    case Full(x) => Cmp[O,Box[T]](field, Eql, Full(value), Empty, Empty)
    case _ => NullRef(field)
  }
  def apply[O <: Mapper[O],T,  Q <: KeyedMapper[T, Q]](field: MappedForeignKey[T, O, Q], value: Q) =
  Cmp[O,T](field, Eql, Full(value.primaryKeyField.is), Empty, Empty)

  def apply[O <: Mapper[O],T, Q <: KeyedMapper[T, Q]](field: MappedForeignKey[T, O, Q], value: Box[Q]) =
  value match {
    case Full(v) => Cmp[O,T](field, Eql, Full(v.primaryKeyField.is), Empty, Empty)
    case _ => Cmp(field, IsNull, Empty, Empty, Empty)
  }
}

object NotBy {
  import OprEnum._

  def apply[O <: Mapper[O], T, U <% T](field: MappedField[T, O], value: U) = Cmp[O,T](field, <>, Full(value), Empty, Empty)

  def apply[O <: Mapper[O], T](field: MappedNullableField[T, O], value: Box[T]) = value match {
    case Full(x) => Cmp[O,Box[T]](field, <>, Full(value), Empty, Empty)
    case _ => NotNullRef(field)
  }

  def apply[O <: Mapper[O],T,  Q <: KeyedMapper[T, Q]](field: MappedForeignKey[T, O, Q], value: Q) =
  Cmp[O,T](field, <>, Full(value.primaryKeyField.is), Empty, Empty)
  def apply[O <: Mapper[O],T, Q <: KeyedMapper[T, Q]](field: MappedForeignKey[T, O, Q], value: Box[Q]) =
  value match {
    case Full(v) => Cmp[O,T](field, <>, Full(v.primaryKeyField.is), Empty, Empty)
    case _ => Cmp(field, IsNotNull, Empty, Empty, Empty)
  }
}

object ByRef {
  import OprEnum._

  def apply[O <: Mapper[O], T](field: MappedField[T, O], otherField: MappedField[T,O]) = Cmp[O,T](field, Eql, Empty, Full(otherField), Empty)
}

object NotByRef {
  import OprEnum._

  def apply[O <: Mapper[O], T](field: MappedField[T, O], otherField: MappedField[T,O]) = Cmp[O,T](field, <>, Empty, Full(otherField), Empty)
}

object By_> {
  import OprEnum._

  def apply[O <: Mapper[O], T, U <% T](field: MappedField[T, O], value: U) = Cmp[O,T](field, >, Full(value), Empty, Empty)
  def apply[O <: Mapper[O], T](field: MappedField[T, O], otherField: MappedField[T,O]) = Cmp[O,T](field, >, Empty, Full(otherField), Empty)
}

object By_< {
  import OprEnum._

  def apply[O <: Mapper[O], T, U <% T](field: MappedField[T, O], value: U) = Cmp[O,T](field, <, Full(value), Empty, Empty)
  def apply[O <: Mapper[O], T](field: MappedField[T, O], otherField: MappedField[T,O]) = Cmp[O,T](field, <, Empty, Full(otherField), Empty)
}

object NullRef {
  import OprEnum._
  def apply[O <: Mapper[O], T](field: MappedField[T, O]) = Cmp(field, IsNull, Empty, Empty, Empty)
}

object NotNullRef {
  import OprEnum._
  def apply[O <: Mapper[O], T](field: MappedField[T, O]) = Cmp(field, IsNotNull, Empty, Empty, Empty)
}

trait LongKeyedMetaMapper[A <: LongKeyedMapper[A]] extends KeyedMetaMapper[Long, A] { self: A => }


trait KeyedMetaMapper[Type, A<:KeyedMapper[Type, A]] extends MetaMapper[A] with KeyedMapper[Type, A] {
  self: A  with MetaMapper[A] with KeyedMapper[Type, A] =>

  private def testProdArity(prod: Product): Boolean = {
    var pos = 0
    while (pos < prod.productArity) {
      if (!prod.productElement(pos).isInstanceOf[QueryParam[A]]) return false
      pos = pos + 1
    }
    true
  }

  type Q = MappedForeignKey[AnyBound, A, OO] with MappedField[AnyBound, A] forSome
  {type OO <: KeyedMapper[AnyBound, OO]}

  def asSafeJs(actual: A, f: KeyObfuscator): JsExp = {
    val pk = actual.primaryKeyField
    val first = (pk.name, JE.Str(f.obscure(self, pk.is)))
    JE.JsObj(first :: ("$lift_class", JE.Str(dbTableName)) :: mappedFieldList.
             map(f => this.??(f.method, actual)).
             filter(f => !f.dbPrimaryKey_? && f.renderJs_?).flatMap{
        case fk:  Q =>
          val key = f.obscure(fk.dbKeyToTable, fk.is)
          List((fk.name, JE.Str(key)),
               (fk.name+"_obj",
                JE.AnonFunc("index", JE.JsRaw("return index["+key.encJs+"];").cmd)))

        case x => x.asJs}.toList :::
             actual.suplementalJs(Full(f)) :_*)
  }

  private def convertToQPList(prod: Product): Array[QueryParam[A]] = {
    var pos = 0
    val ret = new Array[QueryParam[A]](prod.productArity)
    while (pos < prod.productArity) {
      ret(pos) = prod.productElement(pos).asInstanceOf[QueryParam[A]]
      pos = pos + 1
    }
    ret
  }

  private def anyToFindString(in: Any): Box[String] =
  in match {
    case Empty | None | null | Failure(_, _, _) => Empty
    case Full(n) => anyToFindString(n)
    case Some(n) => anyToFindString(n)
    case v => Full(v.toString)
  }

  def find(key: Any): Box[A] =
  key match {
    case qp: QueryParam[A] => find(List(qp.asInstanceOf[QueryParam[A]]) :_*)
    case prod: Product if (testProdArity(prod)) => find(convertToQPList(prod) :_*)
    case key => anyToFindString(key) flatMap (find(_))
  }

  def findDb(dbId: ConnectionIdentifier, key: Any): Box[A] =
  key match {
    case qp: QueryParam[A] => findDb(dbId, List(qp.asInstanceOf[QueryParam[A]]) :_*)
    case prod: Product if (testProdArity(prod)) => findDb(dbId, convertToQPList(prod) :_*)
    case key => anyToFindString(key) flatMap (find(dbId, _))
  }

  def find(key: String): Box[A] = dbStringToKey(key) flatMap (realKey => findDbByKey(selectDbForKey(realKey), realKey))

  def find(dbId: ConnectionIdentifier, key: String): Box[A] =  dbStringToKey(key) flatMap (realKey =>  findDbByKey(dbId, realKey))

  def findByKey(key: Type): Box[A] = findDbByKey(selectDbForKey(key), key)

  def dbStringToKey(in: String): Box[Type] = primaryKeyField.convertKey(in)

  private def selectDbForKey(key: Type): ConnectionIdentifier =
  if (dbSelectDBConnectionForFind.isDefinedAt(key)) dbSelectDBConnectionForFind(key)
  else dbDefaultConnectionIdentifier

  def dbSelectDBConnectionForFind: PartialFunction[Type, ConnectionIdentifier] = Map.empty

  def findDbByKey(dbId: ConnectionIdentifier, key: Type): Box[A] =
  findDbByKey(dbId, mappedFields, key)

  def findDbByKey(dbId: ConnectionIdentifier, fields: Seq[SelectableField],
                  key: Type): Box[A] =
  DB.use(dbId) { conn =>
    val field = primaryKeyField

    DB.prepareStatement("SELECT "+
                        fields.map(_.dbSelectString).
                        mkString(", ")+
                        " FROM "+MapperRules.quoteTableName(_dbTableNameLC)+" WHERE "+MapperRules.quoteColumnName(field._dbColumnNameLC)+" = ?", conn) {
      st =>
      st.setObject(1, field.makeKeyJDBCFriendly(key), conn.driverType.columnTypeMap(field.targetSQLType(field._dbColumnNameLC)))
      DB.exec(st) {
        rs =>
        val mi = buildMapper(rs)
        if (rs.next) Full(createInstance(dbId, rs, mi._1, mi._2))
        else Empty
      }
    }
  }

  def find(by: QueryParam[A]*): Box[A] =
  findDb(dbDefaultConnectionIdentifier, by :_*)

  def findDb(dbId: ConnectionIdentifier, by: QueryParam[A]*): Box[A] =
  findDb(dbId, mappedFields, by :_*)

  def findDb(dbId: ConnectionIdentifier, fields: Seq[SelectableField],
             by: QueryParam[A]*): Box[A] = {
    DB.use(dbId) {
      conn =>
      val bl = by.toList  ::: addlQueryParams.is
      val selectStatement = "SELECT "+
      fields.map(_.dbSelectString).
      mkString(", ")+
      " FROM "+MapperRules.quoteTableName(_dbTableNameLC)+" "

      val (query, start, max) = addEndStuffs(addFields(selectStatement,false,  bl, conn), bl, conn)
      DB.prepareStatement(query, conn) {
        st =>
        setStatementFields(st, bl, 1, conn)
        DB.exec(st) {
          rs =>
          val mi = buildMapper(rs)
          if (rs.next) Full(createInstance(dbId, rs, mi._1, mi._2))
          else Empty
        }

      }
    }
  }

  override def afterSchemifier {
    if (crudSnippets_?) {
      LiftRules.snippets.append(crudSnippets)
    }
  }

  /**
   * Override this definition in your model to enable CRUD snippets
   * for that model. Set to false by default.
   *
   * Remember to override editSnippetSetup and viewSnippetSetup as well,
   * as the defaults are broken.
   *
   * @return false
   */
  def crudSnippets_? = false

  /**
   * Defines the default CRUD snippets. Override if you want to change
   * the names of the snippets. Defaults are "add", "edit", and "view".
   *
   * (No, there's no D in CRUD.)
   */
  def crudSnippets: LiftRules.SnippetPF = {
    val Name = internal_dbTableName

    NamedPF("crud "+Name) {
      case Name :: "add"  :: _ => addSnippet
      case Name :: "edit" :: _ => editSnippet
      case Name :: "view" :: _ => viewSnippet
    }
  }

  /**
   * Default snippet for modification. Used by the default add and edit snippets.
   */
  def modSnippet(xhtml: NodeSeq, obj: A, cleanup: (A => Unit)): NodeSeq = {
    val name = internal_dbTableName

    def callback() {
      cleanup(obj)
    }

    xbind(name, xhtml)(obj.fieldPF orElse obj.fieldMapperPF(_.toForm.openOr(Text(""))) orElse {
        case "submit" => label => SHtml.submit(label.text, callback _)
      })
  }

  /**
   * Default add snippet. Override to change behavior of the add snippet.
   */
  def addSnippet(xhtml: NodeSeq): NodeSeq = {
    modSnippet(xhtml, addSnippetSetup, addSnippetCallback _)
  }

  /**
   * Default edit snippet. Override to change behavior of the edit snippet.
   */
  def editSnippet(xhtml: NodeSeq): NodeSeq = {
    modSnippet(xhtml, editSnippetSetup, editSnippetCallback _)
  }

  /**
   * Default view snippet. Override to change behavior of the view snippet.
   */
  def viewSnippet(xhtml: NodeSeq): NodeSeq = {
    val Name = internal_dbTableName
    val obj: A = viewSnippetSetup

    xbind(Name, xhtml)(obj.fieldPF orElse obj.fieldMapperPF(_.asHtml))
  }

  /**
   * Lame attempt at automatically getting an object from the HTTP parameters.
   * BROKEN! DO NOT USE! Only here so that existing sub-classes KeyedMetaMapper
   * don't have to implement new methods when I commit the CRUD snippets code.
   */
  def objFromIndexedParam: Box[A] = {
    val found = for (
      req <- S.request.toList;
      (param, value :: _) <- req.params;
      fh <- mappedFieldList if fh.field.dbIndexed_? == true && fh.name.equals(param)
    ) yield find(value)

    found.filter(obj => obj match {
        case Full(obj) => true
        case _         => false
      }) match {
      case obj :: _ => obj
      case _        => Empty
    }
  }

  /**
   * Default setup behavior for the add snippet. Creates a new mapped object.
   *
   * @return new mapped object
   */
  def addSnippetSetup: A = {
    this.create
  }

  /**
   * Default setup behavior for the edit snippet. BROKEN! MUST OVERRIDE IF
   * USING CRUD SNIPPETS!
   *
   * @return a mapped object of this metamapper's type
   */
  def editSnippetSetup: A = {
    objFromIndexedParam.open_!
  }
  /**
   * Default setup behavior for the view snippet. BROKEN! MUST OVERRIDE IF
   * USING CRUD SNIPPETS!
   *
   * @return a mapped object of this metamapper's type
   */
  def viewSnippetSetup: A = {
    objFromIndexedParam.open_!
  }
  /**
   * Default callback behavior of the edit snippet. Called when the user
   * presses submit. Saves the passed in object.
   *
   * @param obj mapped object of this metamapper's type
   */
  def editSnippetCallback(obj: A) { obj.save }
  /**
   * Default callback behavior of the add snippet. Called when the user
   * presses submit. Saves the passed in object.
   *
   * @param obj mapped object of this metamapper's type
   */
  def addSnippetCallback(obj: A) { obj.save }
}

<<<<<<< HEAD
case class FieldHolder[T <: Mapper[T]](name: String, method: Method, field: MappedField[_, T])
=======
>>>>>>> 9b9eb034

class KeyObfuscator {
  private var to: Map[String, Map[Any, String]] = Map.empty
  private var from: Map[String, Map[String, Any]] = Map.empty

  def obscure[KeyType, MetaType <: KeyedMapper[KeyType, MetaType]](theType:
                                                                   KeyedMetaMapper[KeyType, MetaType], key: KeyType): String = synchronized {
    val local: Map[Any, String] = to.getOrElse(theType._dbTableNameLC, Map.empty)
    local.get(key) match {
      case Some(s) => s
      case _ => val ret = "r"+randomString(15)

        val l2: Map[Any, String] = local + ( (key -> ret) )
        to = to + ( (theType._dbTableNameLC -> l2) )

        val lf: Map[String, Any] = from.getOrElse(theType._dbTableNameLC, Map.empty) + ( (ret -> key))
        // lf(ret) = key
        from = from + ( (theType._dbTableNameLC -> lf) )

        ret
    }
  }

  def obscure[KeyType, MetaType <: KeyedMapper[KeyType, MetaType]](what: KeyedMapper[KeyType, MetaType]): String =
  {
    obscure(what.getSingleton, what.primaryKeyField.is)
  }

  def apply[KeyType, MetaType <: KeyedMapper[KeyType, MetaType], Q <% KeyType](theType:
                                                                               KeyedMetaMapper[KeyType, MetaType], key: Q): String = {
    val k: KeyType = key
    obscure(theType, k)
  }

  def apply[KeyType, MetaType <: KeyedMapper[KeyType, MetaType]](what: KeyedMapper[KeyType, MetaType]): String =
  {
    obscure(what)
  }


  def recover[KeyType, MetaType <: KeyedMapper[KeyType, MetaType]](theType:
                                                                   KeyedMetaMapper[KeyType, MetaType], id: String): Box[KeyType] = synchronized {
    for {
      map <- from.get(theType._dbTableNameLC)
      item <- map.get(id)
    } yield item.asInstanceOf[KeyType]
  }
}

case class IHaveValidatedThisSQL(who: String, date: String)

trait SelectableField {
  def dbSelectString: String
}

class MapperException(msg: String) extends Exception(msg)

}
}<|MERGE_RESOLUTION|>--- conflicted
+++ resolved
@@ -1783,10 +1783,6 @@
   def addSnippetCallback(obj: A) { obj.save }
 }
 
-<<<<<<< HEAD
-case class FieldHolder[T <: Mapper[T]](name: String, method: Method, field: MappedField[_, T])
-=======
->>>>>>> 9b9eb034
 
 class KeyObfuscator {
   private var to: Map[String, Map[Any, String]] = Map.empty
