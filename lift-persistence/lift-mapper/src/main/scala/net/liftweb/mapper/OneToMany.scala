--- conflicted
+++ resolved
@@ -286,10 +286,6 @@
                               extends MappedLongForeignKey[T,O]
                               with LifecycleCallbacks {
   import net.liftweb.common.{Box, Empty, Full}
-<<<<<<< HEAD
-  def foreign = obj //_foreign
-=======
->>>>>>> 8f9cc04d
 
   override def apply(f: O) = {
     this(Full(f))
