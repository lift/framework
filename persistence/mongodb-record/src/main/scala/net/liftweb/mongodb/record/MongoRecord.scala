/*
 * Copyright 2010-2014 WorldWide Conferencing, LLC
 *
 * Licensed under the Apache License, Version 2.0 (the "License");
 * you may not use this file except in compliance with the License.
 * You may obtain a copy of the License at
 *
 *     http://www.apache.org/licenses/LICENSE-2.0
 *
 * Unless required by applicable law or agreed to in writing, software
 * distributed under the License is distributed on an "AS IS" BASIS,
 * WITHOUT WARRANTIES OR CONDITIONS OF ANY KIND, either express or implied.
 * See the License for the specific language governing permissions and
 * limitations under the License.
 */

package net.liftweb
package mongodb
package record

import net.liftweb.record.{MetaRecord, Record}
import net.liftweb.util.Helpers.tryo

import com.mongodb.{BasicDBObject, DBObject, DBRef, WriteConcern}

import org.bson.types.ObjectId
import common.{Full, Box}

trait MongoRecord[MyType <: MongoRecord[MyType]] extends BsonRecord[MyType] {
  self: MyType =>

  /*
  * Every MongoRecord must have an _id field. Use a MongoPkField to
  * satisfy this.

  * This may change to type MandatoryTypedField in the
  * future (once MongoId is removed.)
  */
  def id: Any

  /**
  * The meta record (the object that contains the meta result for this type)
  */
  def meta: MongoMetaRecord[MyType]

  /**
  * Save the instance and return the instance
  */
  def save(concern: WriteConcern): MyType = {
    runSafe {
      meta.save(this, concern)
    }
    this
  }

 /**
  * Save the instance and return the instance
  */
  override def saveTheRecord(): Box[MyType] = saveBox()

  /**
  * Save the instance and return the instance
  * @param safe - if true will use WriteConcern ACKNOWLEDGED else UNACKNOWLEDGED
  */
  def save(safe: Boolean = true): MyType = {
    save(if (safe) WriteConcern.ACKNOWLEDGED else WriteConcern.UNACKNOWLEDGED)
  }

  /**
    * Try to save the instance and return the instance in a Box.
    */
  def saveBox(): Box[MyType] = tryo {
    runSafe {
      meta.save(this)
    }
    this
  }

  /**
    * Update only the dirty fields
    */
  def update: MyType = {
    runSafe {
      meta.update(this)
    }
    this
  }

  /**
    * Try to update only the dirty fields
    */
  def updateBox: Box[MyType] = tryo {
    runSafe {
      meta.update(this)
    }
    this
  }

  /**
    * Delete the instance from backing store
    */
  def delete_! : Boolean = {
    runSafe {
      meta.delete_!(this)
    }
  }
<<<<<<< HEAD
=======

  /**
    * Try to delete the instance from backing store
    */
  def deleteBox_! : Box[Boolean] = tryo {
    runSafe {
      meta.delete_!(this)
    }
  }
>>>>>>> cc0ddcac
}<|MERGE_RESOLUTION|>--- conflicted
+++ resolved
@@ -104,8 +104,6 @@
       meta.delete_!(this)
     }
   }
-<<<<<<< HEAD
-=======
 
   /**
     * Try to delete the instance from backing store
@@ -115,5 +113,4 @@
       meta.delete_!(this)
     }
   }
->>>>>>> cc0ddcac
 }