/*
 * Copyright 2010-2011 WorldWide Conferencing, LLC
 *
 * Licensed under the Apache License, Version 2.0 (the "License");
 * you may not use this file except in compliance with the License.
 * You may obtain a copy of the License at
 *
 *     http://www.apache.org/licenses/LICENSE-2.0
 *
 * Unless required by applicable law or agreed to in writing, software
 * distributed under the License is distributed on an "AS IS" BASIS,
 * WITHOUT WARRANTIES OR CONDITIONS OF ANY KIND, either express or implied.
 * See the License for the specific language governing permissions and
 * limitations under the License.
 */

package net.liftweb
package mongodb

import java.util.concurrent.ConcurrentHashMap

import scala.collection.immutable.HashSet

import com.mongodb._

/*
* A trait for identfying Mongo instances
*/
trait MongoIdentifier {
  def jndiName: String
  override def toString() = "MongoIdentifier("+jndiName+")"
  override def hashCode() = jndiName.hashCode()
  override def equals(other: Any): Boolean = other match {
    case mi: MongoIdentifier => mi.jndiName == this.jndiName
    case _ => false
  }
}

/*
* The default MongoIdentifier
*/
case object DefaultMongoIdentifier extends MongoIdentifier {
  val jndiName = "test"
}

/*
* Wrapper for getting a reference to a db from the given Mongo instance
*/
case class MongoAddress(host: MongoHostBase, name: String) {
  def db = host.mongo.getDB(name)
}

/*
* Wrapper for creating a Mongo instance
*/
abstract class MongoHostBase {
  def mongo: MongoClient
}
case class MongoHost(server: ServerAddress = new ServerAddress, options: MongoClientOptions = new MongoClientOptions.Builder().build()) extends MongoHostBase {
  lazy val mongo = new MongoClient(server, options)
}
object MongoHost {
  def apply(host: String): MongoHost = MongoHost(new ServerAddress(host, 27017))
  def apply(host: String, port: Int): MongoHost = MongoHost(new ServerAddress(host, port))
<<<<<<< HEAD
  def apply(host: String, port: Int, options: MongoOptions): MongoHost = MongoHost(new ServerAddress(host, port), options)
=======
  def apply(host: String, port: Int, options: MongoClientOptions): MongoHost = MongoHost(new ServerAddress(host, port), options)
>>>>>>> 00a834bc
}

/*
 * Wrapper for creating a Replica Set
 */
case class MongoSet(dbs: List[ServerAddress], options: MongoClientOptions = new MongoClientOptions.Builder().build()) extends MongoHostBase {
  import scala.collection.JavaConversions._
  lazy val mongo = new MongoClient(dbs, options)
}

/*
* Main Mongo object
*/
object MongoDB {

  /*
  * HashMap of MongoAddresses, keyed by MongoIdentifier
  */
  private val dbs = new ConcurrentHashMap[MongoIdentifier, MongoAddress]

  /*
  * Define a Mongo db
  */
  def defineDb(name: MongoIdentifier, address: MongoAddress) {
    dbs.put(name, address)
  }
  /*
   * Define a Mongo db using a standard Mongo instance.
   */
  def defineDb(name: MongoIdentifier, mngo: MongoClient, dbName: String) {
    dbs.put(name, MongoAddress(new MongoHostBase { def mongo = mngo }, dbName))
  }

  /*
  * Define and authenticate a Mongo db
  */
  def defineDbAuth(name: MongoIdentifier, address: MongoAddress, username: String, password: String) {
    if (!address.db.authenticate(username, password.toCharArray))
      throw new MongoException("Authorization failed: "+address.toString)

    dbs.put(name, address)
  }

  /*
  * Define and authenticate a Mongo db using a standard Mongo instance.
  */
  def defineDbAuth(name: MongoIdentifier, mngo: MongoClient, dbName: String, username: String, password: String) {
    if (!mngo.getDB(dbName).authenticate(username, password.toCharArray))
      throw new MongoException("Authorization failed: "+mngo.toString)

    dbs.put(name, MongoAddress(new MongoHostBase { def mongo = mngo }, dbName))
  }

  /*
  * Get a DB reference
  */
  def getDb(name: MongoIdentifier): Option[DB] = dbs.get(name) match {
    case null => None
    case ma: MongoAddress => Some(ma.db)
  }

  /*
  * Get a Mongo collection. Gets a Mongo db first.
  */
  private def getCollection(name: MongoIdentifier, collectionName: String): Option[DBCollection] = getDb(name) match {
    case Some(mongo) if mongo != null => Some(mongo.getCollection(collectionName))
    case _ => None
  }

  /**
  * Executes function {@code f} with the mongo db named {@code name}.
  */
  def use[T](name: MongoIdentifier)(f: (DB) => T): T = {

    val db = getDb(name) match {
      case Some(mongo) => mongo
      case _ => throw new MongoException("Mongo not found: "+name.toString)
    }

    f(db)
  }

  /**
  * Executes function {@code f} with the mongo named {@code name}. Uses the default mongoIdentifier
  */
  def use[T](f: (DB) => T): T = {

    val db = getDb(DefaultMongoIdentifier) match {
      case Some(mongo) => mongo
      case _ => throw new MongoException("Mongo not found: "+DefaultMongoIdentifier.toString)
    }

    f(db)
  }

  /**
  * Executes function {@code f} with the mongo named {@code name} and collection names {@code collectionName}.
  * Gets a collection for you.
  */
  def useCollection[T](name: MongoIdentifier, collectionName: String)(f: (DBCollection) => T): T = {
    val coll = getCollection(name, collectionName) match {
      case Some(collection) => collection
      case _ => throw new MongoException("Collection not found: "+collectionName+". MongoIdentifier: "+name.toString)
    }

    f(coll)
  }

  /**
  * Same as above except uses DefaultMongoIdentifier
  */
  def useCollection[T](collectionName: String)(f: (DBCollection) => T): T = {
    val coll = getCollection(DefaultMongoIdentifier, collectionName) match {
      case Some(collection) => collection
      case _ => throw new MongoException("Collection not found: "+collectionName+". MongoIdentifier: "+DefaultMongoIdentifier.toString)
    }

    f(coll)
  }

  /**
  * Executes function {@code f} with the mongo db named {@code name}. Uses the same socket
  * for the entire function block. Allows multiple operations on the same thread/socket connection
  * and the use of getLastError.
  * See: http://www.mongodb.org/display/DOCS/Java+Driver+Concurrency
  */
  def useSession[T](name: MongoIdentifier)(f: (DB) => T): T = {

    val db = getDb(name) match {
      case Some(mongo) => mongo
      case _ => throw new MongoException("Mongo not found: "+name.toString)
    }

    // start the request
    db.requestStart
    try {
      f(db)
    }
    finally {
      // end the request
      db.requestDone
    }
  }

  /**
  * Same as above except uses DefaultMongoIdentifier
  */
  def useSession[T](f: (DB) => T): T = {

    val db = getDb(DefaultMongoIdentifier) match {
      case Some(mongo) => mongo
      case _ => throw new MongoException("Mongo not found: "+DefaultMongoIdentifier.toString)
    }

    // start the request
    db.requestStart
    try {
      f(db)
    }
    finally {
      // end the request
      db.requestDone
    }
  }

  //
  def close {
    dbs.clear
  }
}<|MERGE_RESOLUTION|>--- conflicted
+++ resolved
@@ -62,11 +62,7 @@
 object MongoHost {
   def apply(host: String): MongoHost = MongoHost(new ServerAddress(host, 27017))
   def apply(host: String, port: Int): MongoHost = MongoHost(new ServerAddress(host, port))
-<<<<<<< HEAD
-  def apply(host: String, port: Int, options: MongoOptions): MongoHost = MongoHost(new ServerAddress(host, port), options)
-=======
   def apply(host: String, port: Int, options: MongoClientOptions): MongoHost = MongoHost(new ServerAddress(host, port), options)
->>>>>>> 00a834bc
 }
 
 /*
