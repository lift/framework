/*
 * Copyright 2012-2014 WorldWide Conferencing, LLC
 *
 * Licensed under the Apache License, Version 2.0 (the "License");
 * you may not use this file except in compliance with the License.
 * You may obtain a copy of the License at
 *
 *     http://www.apache.org/licenses/LICENSE-2.0
 *
 * Unless required by applicable law or agreed to in writing, software
 * distributed under the License is distributed on an "AS IS" BASIS,
 * WITHOUT WARRANTIES OR CONDITIONS OF ANY KIND, either express or implied.
 * See the License for the specific language governing permissions and
 * limitations under the License.
 */

import sbt._
import Keys._
import net.liftweb.sbt.LiftBuildPlugin._
import Dependencies._


object BuildDef extends Build {

  lazy val liftProjects = core ++ web ++ persistence

  lazy val framework =
    liftProject("lift-framework", file("."))
      .aggregate(liftProjects: _*)
      .settings(aggregatedSetting(sources in(Compile, doc)),
                aggregatedSetting(dependencyClasspath in(Compile, doc)),
                publishArtifact := false)

  // Core Projects
  // -------------
  lazy val core: Seq[ProjectReference] =
    Seq(common, actor, markdown, json, json_scalaz7, json_ext, util)

  lazy val common =
    coreProject("common")
      .settings(description := "Common Libraties and Utilities",
                libraryDependencies ++= Seq(slf4j_api, logback, slf4j_log4j12),
                libraryDependencies <++= scalaVersion {
                  case "2.11.0" | "2.11.1" => Seq(scala_xml, scala_parser)
                  case _ => Seq()
                }
      )

  lazy val actor =
    coreProject("actor")
        .dependsOn(common)
        .settings(description := "Simple Actor",
                  parallelExecution in Test := false)
                  
  lazy val markdown =
    coreProject("markdown")
        .settings(description := "Markdown Parser",
                  parallelExecution in Test := false,
                  libraryDependencies <++= scalaVersion { sv => Seq(scalatest(sv), junit) },
                  libraryDependencies <++= scalaVersion {
                    case "2.11.0" | "2.11.1" => Seq(scala_xml, scala_parser)
                    case _ => Seq()
                  }
      )

  lazy val json =
    coreProject("json")
        .settings(description := "JSON Library",
                  parallelExecution in Test := false,
                  libraryDependencies <++= scalaVersion { sv => Seq(scalap(sv), paranamer) })

<<<<<<< HEAD
  lazy val documentationHelpers =
    coreProject("documentation-helpers")
        .settings(description := "Documentation Helpers")
        .dependsOn(util)

  lazy val json_scalaz =
    coreProject("json-scalaz")
        .dependsOn(json)
        .settings(description := "JSON Library based on Scalaz 6",
                  libraryDependencies <+= scalaVersion(scalaz))

=======
>>>>>>> d88d9385
  lazy val json_scalaz7 =
    coreProject("json-scalaz7")
        .dependsOn(json)
        .settings(description := "JSON Library based on Scalaz 7",
                  libraryDependencies <+= scalaVersion(scalaz7))

  lazy val json_ext =
    coreProject("json-ext")
        .dependsOn(common, json)
        .settings(description := "Extentions to JSON Library",
                  libraryDependencies ++= Seq(commons_codec, joda_time, joda_convert))

  lazy val util =
    coreProject("util")
        .dependsOn(actor, json, markdown)
        .settings(description := "Utilities Library",
                  parallelExecution in Test := false,
                  libraryDependencies <++= scalaVersion {sv =>  Seq(scala_compiler(sv), joda_time,
                    joda_convert, commons_codec, javamail, log4j, htmlparser)})


  // Web Projects
  // ------------
  lazy val web: Seq[ProjectReference] =
    Seq(testkit, webkit)

  lazy val testkit =
    webProject("testkit")
        .dependsOn(util)
        .settings(description := "Testkit for Webkit Library",
                  libraryDependencies ++= Seq(commons_httpclient, servlet_api))
  lazy val webkit =
    webProject("webkit")
        .dependsOn(util, testkit % "provided")
        .settings(libraryDependencies += mockito_all)
        .settings(yuiCompressor.Plugin.yuiSettings: _*)
        .settings(description := "Webkit Library",
                  parallelExecution in Test := false,
                  libraryDependencies <++= scalaVersion { sv =>
                    Seq(commons_fileupload, rhino, servlet_api, specs2(sv).copy(configurations = Some("provided")), jetty6,
                      jwebunit)
                  },
                  initialize in Test <<= (sourceDirectory in Test) { src =>
                    System.setProperty("net.liftweb.webapptest.src.test.webapp", (src / "webapp").absString)
                  })



  // Persistence Projects
  // --------------------
  lazy val persistence: Seq[ProjectReference] =
    Seq(db, proto, mapper, record, squeryl_record, mongodb, mongodb_record)

  lazy val db =
    persistenceProject("db")
        .dependsOn(util, webkit)
        .settings(libraryDependencies += mockito_all)

  lazy val proto =
    persistenceProject("proto")
        .dependsOn(webkit)

  lazy val mapper =
    persistenceProject("mapper")
        .dependsOn(db, proto)
        .settings(description := "Mapper Library",
                  parallelExecution in Test := false,
                  libraryDependencies ++= Seq(h2, derby),
                  initialize in Test <<= (crossTarget in Test) { ct =>
                    System.setProperty("derby.stream.error.file", (ct / "derby.log").absolutePath)
                  })

  lazy val record =
    persistenceProject("record")
        .dependsOn(proto)

  lazy val squeryl_record =
    persistenceProject("squeryl-record")
        .dependsOn(record, db)
        .settings(libraryDependencies ++= Seq(h2, squeryl))

  lazy val mongodb =
    persistenceProject("mongodb")
        .dependsOn(json_ext, util)
        .settings(parallelExecution in Test := false,
                  libraryDependencies += mongo_driver,
                  initialize in Test <<= (resourceDirectory in Test) { rd =>
                    System.setProperty("java.util.logging.config.file", (rd / "logging.properties").absolutePath)
                  })

  lazy val mongodb_record =
    persistenceProject("mongodb-record")
        .dependsOn(record, mongodb)
        .settings(parallelExecution in Test := false)


  def coreProject = liftProject("core") _
  def webProject = liftProject("web") _
  def persistenceProject = liftProject("persistence") _

  /** Project definition helper that simplifies creation of `ProjectReference`.
    *
    * It is a convenience method to create a Lift `ProjectReference` module by having the boilerplate for most common
    * activities tucked in.
    *
    * @param base     the base path location of project module.
    * @param prefix   the prefix of project module.
    * @param module   the name of the project module. Typically, a project id is of the form lift-`module`.
    */
  def liftProject(base: String, prefix: String = "lift-")(module: String): Project =
    liftProject(id = if (module.startsWith(prefix)) module else prefix + module,
                base = file(base) / module.stripPrefix(prefix))

  def liftProject(id: String, base: File): Project =
    Project(id, base).settings(liftBuildSettings: _*).settings(scalacOptions ++= List("-feature", "-language:implicitConversions"))
}<|MERGE_RESOLUTION|>--- conflicted
+++ resolved
@@ -69,20 +69,11 @@
                   parallelExecution in Test := false,
                   libraryDependencies <++= scalaVersion { sv => Seq(scalap(sv), paranamer) })
 
-<<<<<<< HEAD
   lazy val documentationHelpers =
     coreProject("documentation-helpers")
         .settings(description := "Documentation Helpers")
         .dependsOn(util)
 
-  lazy val json_scalaz =
-    coreProject("json-scalaz")
-        .dependsOn(json)
-        .settings(description := "JSON Library based on Scalaz 6",
-                  libraryDependencies <+= scalaVersion(scalaz))
-
-=======
->>>>>>> d88d9385
   lazy val json_scalaz7 =
     coreProject("json-scalaz7")
         .dependsOn(json)
