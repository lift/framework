--- conflicted
+++ resolved
@@ -1,5 +1,5 @@
 /*
- * Copyright 2012-2014 WorldWide Conferencing, LLC
+ * Copyright 2012-2015 WorldWide Conferencing, LLC
  *
  * Licensed under the Apache License, Version 2.0 (the "License");
  * you may not use this file except in compliance with the License.
@@ -140,10 +140,7 @@
                   initialize in Test <<= (sourceDirectory in Test) { src =>
                     System.setProperty("net.liftweb.webapptest.src.test.webapp", (src / "webapp").absString)
                   },
-<<<<<<< HEAD
-                  (compile in Compile) <<= (compile in Compile) dependsOn (WebKeys.assets))
-        .enablePlugins(SbtWeb)
-=======
+                  (compile in Compile) <<= (compile in Compile) dependsOn (WebKeys.assets),
                   /**
                     * This is to ensure that the tests in net.liftweb.webapptest run last
                     * so that other tests (MenuSpec in particular) run before the SiteMap
@@ -161,8 +158,7 @@
                       new Group("webapptests", webapptests, InProcess)
                     )
                   })
-
->>>>>>> a2204114
+        .enablePlugins(SbtWeb)
 
   // Persistence Projects
   // --------------------
