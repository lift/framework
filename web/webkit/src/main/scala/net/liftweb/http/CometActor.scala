/*
 * Copyright 2007-2011 WorldWide Conferencing, LLC
 *
 * Licensed under the Apache License, Version 2.0 (the "License");
 * you may not use this file except in compliance with the License.
 * You may obtain a copy of the License at
 *
 *     http://www.apache.org/licenses/LICENSE-2.0
 *
 * Unless required by applicable law or agreed to in writing, software
 * distributed under the License is distributed on an "AS IS" BASIS,
 * WITHOUT WARRANTIES OR CONDITIONS OF ANY KIND, either express or implied.
 * See the License for the specific language governing permissions and
 * limitations under the License.
 */

package net.liftweb
package http

import net.liftweb.common._
import net.liftweb.actor._
import net.liftweb.util.Helpers._
import net.liftweb.util._
import net.liftweb.json._
import scala.xml.{NodeSeq, Text, Elem, Node, Group, Null, PrefixedAttribute, UnprefixedAttribute}
import scala.collection.mutable.ListBuffer
import net.liftweb.http.js._
import JsCmds._
import JE._
import java.util.Locale

<<<<<<< HEAD

/**
 * This is used as an indicator message for linked actors.
 *
 * @see ActorWatcher
 */
case object RelinkToActorWatcher
=======
>>>>>>> fd38c7a4

trait DeltaTrait {
  def toJs: JsCmd
}

trait CometState[DeltaType <: DeltaTrait,
MyType <: CometState[DeltaType, MyType]] {
  self: MyType =>

  def -(other: MyType): Seq[DeltaType]

  def render: NodeSeq
}

trait CometStateWithUpdate[UpdateType, DeltaType <: DeltaTrait,
MyType <: CometStateWithUpdate[UpdateType,
  DeltaType, MyType]]
  extends CometState[DeltaType, MyType] {
  self: MyType =>
  def process(in: UpdateType): MyType
}

trait StatefulComet extends CometActor {
  type Delta <: DeltaTrait
  type State <: CometState[Delta, State]

  /**
   * Test the parameter to see if it's an updated state object
   */
  def testState(in: Any): Box[State]

  /**
   * Return the empty state object
   */
  def emptyState: State

  /**
   * The current state objects
   */
  protected var state: State = emptyState

  /**
   * If there's some ThreadLocal variable that needs to be set up
   * before processing the state deltas, set it up here.
   */
  protected def setupLocalState[T](f: => T): T = f

  private[http] override val _lowPriority = {
    val pf: PartialFunction[Any, Unit] = {
      case v if testState(v).isDefined =>
        testState(v).foreach {
          ns =>
            if (ns ne state) {
              val diff = ns - state
              state = ns
              partialUpdate(setupLocalState {
                diff.map(_.toJs).foldLeft(Noop)(_ & _)
              })
            }
        }
    }

    pf orElse super._lowPriority
  }

  /**
   * The Render method
   */
  def render = state.render
}

object CurrentCometActor extends ThreadGlobal[LiftCometActor]

object AddAListener {
  def apply(who: SimpleActor[Any]) = new AddAListener(who, {
    case _ => true
  })
}

/**
 * This is a message class for use with ListenerManager and CometListener
 * instances. The use of the shouldUpdate function is deprecated, and
 * should instead be handled by the message processing partial functions
 * on the CometListener instances themselves.
 *
 * @see CometListener
 * @see ListenerManager
 */
case class AddAListener(who: SimpleActor[Any], shouldUpdate: PartialFunction[Any, Boolean])

/**
 * This is a message class for use with ListenerManager and CometListener
 * instances.
 *
 * @see CometListener
 * @see ListenerManager
 */
case class RemoveAListener(who: SimpleActor[Any])


object ListenerManager {
  type ActorTest = (SimpleActor[Any], PartialFunction[Any, Boolean])
}


/**
 * This trait manages a set of Actors in a publish/subscribe pattern. When you extend your Actor with
 * this trait, you automatically get handling for sending messages out to all subscribed Actors. Simply
 * override the high-, medium-, or lowPriority handlers to do your message processing. When you want to update
 * all subscribers, just call the updateListeners method. The createUpdate method is used to generate
 * the message that you want sent to all subscribers.
 *
 * Note that the AddAListener and RemoveAListener messages (for subscription control) are processed
 * after any highPriority or mediumPriority messages are processed, so take care to avoid overly
 * broad matches in those handlers that might consume internal messages.
 *
 * For example, you could write a simple service to provide clock ticks using the following code:
 *
 * <pre name="code" class="scala">
 * case object Tick
 *
 * object Ticker extends ListenerManager with LiftActor {
 *   import net.liftweb.util.ActorPing
 *
 *   // Set up the initial tick
 *   ActorPing.schedule(this, Tick, 1000L)
 *
 *   // This is a placeholder, since we're only interested
 *   // in Ticks
 *   def createUpdate = "Registered"
 *
 *   override def mediumPriority = {
 *     case Tick => {
 *       updateListeners(Tick)
 *       ActorPing.schedule(this, Tick, 1000L)
 * }
 * }
 * }
 * </pre>
 *
 * A client CometActor could look like:
 *
 * <pre name="code" class="scala">
 * class CometClock extends CometListener {
 *   val registerWith = Ticker
 *
 *   ... handling code ...
 * }
 * </pre>
 *
 * @see CometListener
 *
 */
trait ListenerManager {
  self: SimpleActor[Any] =>

  import ListenerManager._

  /**
   * This is the list of all registered actors
   */
  private var listeners: List[ActorTest] = Nil

  protected def messageHandler: PartialFunction[Any, Unit] =
    highPriority orElse mediumPriority orElse
      listenerService orElse lowPriority

  protected def listenerService: PartialFunction[Any, Unit] = {
    case AddAListener(who, shouldUpdate) =>
      val pair = (who, shouldUpdate)
      listeners ::= pair
      updateIfPassesTest(createUpdate)(pair)

    case RemoveAListener(who) =>
      listeners = listeners.filter(_._1 ne who)
      if (listeners.isEmpty) {
        onListenersListEmptied()
      }
  }

  /**
   * Called after RemoveAListener-message is processed and no more listeners exist.
   * Default does nothing.
   */
  protected def onListenersListEmptied() {
  }

  /**
   * Update the listeners with the message generated by createUpdate
   */
  protected def updateListeners() {
    val update = updateIfPassesTest(createUpdate) _
    listeners foreach update
  }

  /**
   * Update the listeners with a message that we create. Note that
   * with this invocation the createUpdate method is not used.
   */
  protected def updateListeners(msg: Any) {
    listeners foreach (_._1 ! msg)
  }

  /**
   * This method provides legacy functionality for filtering messages
   * before sending to each registered actor. It is deprecated in
   * favor of doing the filtering in the registered Actor's
   * message handling partial functions instead.
   */
  @deprecated("Accept/reject logic should be done in the partial function that handles the message.", "2.4")
  protected def updateIfPassesTest(update: Any)(info: ActorTest) {
    info match {
      case (who, test) => if (test.isDefinedAt(update) && test(update)) who ! update
    }
  }

  /**
   * This method is called when the <pre>updateListeners()</pre> method
   * needs a message to send to subscribed Actors. In particular, createUpdate
   * is used to create the first message that a newly subscribed CometListener
   * will receive.
   */
  protected def createUpdate: Any

  /**
   * Override this method to process high priority messages. Note:
   * <b>you must not process messages with a wildcard (match all)</b>, since
   * this will intercept the messages used for subscription control.
   */
  protected def highPriority: PartialFunction[Any, Unit] = Map.empty

  /**
   * Override this method to process medium priority messages. See
   * the highPriority method for an important note on wildcard
   * processing.
   *
   * @see #highPriority
   */
  protected def mediumPriority: PartialFunction[Any, Unit] = Map.empty

  /**
   * Override this method to process low priority messages.
   */
  protected def lowPriority: PartialFunction[Any, Unit] = Map.empty
}

/**
 * This is a legacy trait, left over from Lift's
 * Scala 2.7 support. You should use or migrate to
 * CometListener instead.
 *
 * @see CometListener
 */
@deprecated("Use the CometListener trait instead.", "2.4")
trait CometListenee extends CometListener {
  self: CometActor =>
}


/**
 * A LiftActorJ with ListenerManager.  Subclass this class
 * to get a Java-usable LiftActorJ with ListenerManager
 */
abstract class LiftActorJWithListenerManager extends LiftActorJ with ListenerManager {
  protected override def messageHandler: PartialFunction[Any, Unit] =
    highPriority orElse mediumPriority orElse
      listenerService orElse lowPriority orElse _messageHandler
}

/**
 * This trait adds functionality to automatically register with a given
 * Actor using AddAListener and RemoveAListener control messages. The most
 * typical usage would be to register with an instance of ListenerManager.
 * You will need to provide a def/val for the <pre>registerWith</pre> member
 * to control which Actor to connect to.
 *
 * See ListenerManager for a complete example.
 *
 * @see ListenerManager
 */
trait CometListener extends CometActor {
  self: CometActor =>

  /**
   * This controls which Actor to register with for updates. Typically
   * this will be an instance of ListenerActor, although you can provide
   * your own subscription handling on top of any SimpleActor.
   */
  protected def registerWith: SimpleActor[Any]

  /**
   * Override this in order to selectively update listeners based on the given message.
   * This method has been deprecated because it's executed in a separate context from
   * the session's context.  This causes problems.  Accept/reject logic should be done
   * in the partial function that handles the message.
   */
  @deprecated("Accept/reject logic should be done in the partial function that handles the message.", "2.4")
  protected def shouldUpdate: PartialFunction[Any, Boolean] = {
    case _ => true
  }

  abstract override protected def localSetup() {
    registerWith ! AddAListener(this, shouldUpdate)
    super.localSetup()
  }

  abstract override protected def localShutdown() {
    registerWith ! RemoveAListener(this)
    super.localShutdown()
  }
}

trait LiftCometActor extends TypedActor[Any, Any] with ForwardableActor[Any, Any] with Dependent {
  def uniqueId: String

  /**
   * The last "when" sent from the listener
   * @return the last when sent from the listener
   */
  def lastListenerTime: Long

  private[http] def callInitCometActor(theSession: LiftSession,
                                       theType: Box[String],
                                       name: Box[String],
                                       defaultHtml: NodeSeq,
                                       attributes: Map[String, String]) {
    initCometActor(theSession, theType, name, defaultHtml, attributes)
  }

  /**
   * Override in sub-class to customise timeout for the render()-method for the specific comet
   */
  def cometRenderTimeout = LiftRules.cometRenderTimeout

  /**
   * Override in sub-class to customise timeout for AJAX-requests to the comet-component for the specific comet
   */
  def cometProcessingTimeout = LiftRules.cometProcessingTimeout

  /**
   * This is to react to comet-requests timing out.
   * When the timeout specified in {@link LiftRules#cometProcessingTimeout} occurs one may override
   * this to send a message to the user informing of the timeout.
   * <p/><p/>
   * Do NOT manipulate actor-state here. If you want to manipulate state, send the actor a new message.
   * <p/><p/>
   * Typical example would be:
   * <pre>
   *   override def cometTimeoutHandler(): JsCmd = {
   *     Alert("Timeout processing comet-request, timeout is: " + cometProcessingTimeout + "ms")
   * }
   * </pre>
   */
  def cometProcessingTimeoutHandler(): JsCmd = Noop

  /**
   * This is to react to comet-actors timing out while initial rendering, calls to render().
   * When the timeout specified in {@link LiftRules#cometRenderTimeout} occurs one may override
   * this to customise the output.
   * <p/><p/>
   * Do NOT manipulate actor-state here. If you want to manipulate state, send the actor a new message.
   * <p/><p/>
   * Typical example would be:
   * <pre>
   *   override def renderTimeoutHandler(): Box[NodeSeq] = {
   *     Full(&lt;div&gt;Comet {this.getClass} timed out, timeout is {cometRenderTimeout}ms&lt;/div&gt;)
   * }
   * </pre>
   */
  def cometRenderTimeoutHandler(): Box[NodeSeq] = Empty

  protected def initCometActor(theSession: LiftSession,
                               theType: Box[String],
                               name: Box[String],
                               defaultHtml: NodeSeq,
                               attributes: Map[String, String]): Unit

  def jsonCall: JsonCall

  def theType: Box[String]

  def name: Box[String]

  def hasOuter: Boolean

  def buildSpan(time: Long, xml: NodeSeq): NodeSeq

  def parentTag: Elem

  /**
   * Poke the CometActor and cause it to do a partial update Noop which
   * will have the effect of causing the component to redisplay any
   * Wiring elements on the component.
   * This method is Actor-safe and may be called from any thread, not
   * just the Actor's message handler thread.
   */
  def poke(): Unit = {}

  /**
   * Is this CometActor going to capture the initial Req
   * object?  If yes, override this method and return true
   * and override captureInitialReq to capture the Req.  Why
   * have to explicitly ask for the Req? In order to send Req
   * instances across threads, the Req objects must be snapshotted
   * which is the process of reading the POST or PUT body from the
   * HTTP request stream.  We don't want to do this unless we
   * have to, so by default the Req is not snapshotted/sent.  But
   * if you want it, you can have it.
   */
  def sendInitialReq_? : Boolean = false

  /**
   * If the predicate cell changes, the Dependent will be notified
   */
  def predicateChanged(which: Cell[_]): Unit = {
    poke()
  }


  /**
   * The locale for the session that created the CometActor
   */
  def cometActorLocale: Locale = _myLocale

  private var _myLocale = Locale.getDefault()

  private[http] def setCometActorLocale(loc: Locale) {
    _myLocale = loc
  }
}

/**
 * Subclass from this class if you're in Java-land
 * and want a CometActor
 */
abstract class CometActorJ extends LiftActorJ with CometActor {

  override def lowPriority = _messageHandler

}

/**
 * Subclass from this class if you want a CometActorJ with
 * CometListeners
 */
abstract class CometActorJWithCometListener extends CometActorJ with CometListener {
  override def lowPriority = _messageHandler
}

/**
 * Takes care of the plumbing for building Comet-based Web Apps
 */
trait CometActor extends LiftActor with LiftCometActor with BindHelpers {
  private val logger = Logger(classOf[CometActor])
  val uniqueId = Helpers.nextFuncName
  private var spanId = uniqueId
  @volatile private var lastRenderTime = Helpers.nextNum

  /**
   * If we're going to cache the last rendering, here's the
   * private cache
   */
  private[this] var _realLastRendering: RenderOut = _

  /**
   * Get the current render clock for the CometActor
   * @return
   */
  def renderClock: Long = lastRenderTime

  @volatile
  private var _lastListenerTime: Long = 0

  /**
   * The last "when" sent from the listener
   * @return the last when sent from the listener
   */
  def lastListenerTime: Long = _lastListenerTime

  /**
   * The last rendering (cached or not)
   */
  private def lastRendering: RenderOut =
    if (dontCacheRendering) {
      val ret = (render ++ jsonInCode): RenderOut
      theSession.updateFunctionMap(S.functionMap, uniqueId, lastRenderTime)
      ret
    } else {
      _realLastRendering
    }

  /**
   * set the last rendering... ignore if we're not caching
   */
  private def lastRendering_=(last: RenderOut) {
    if (!dontCacheRendering) {
      _realLastRendering = last
    }
  }

  private var wasLastFullRender = false
  @transient
  private var listeners: List[(ListenerId, AnswerRender => Unit)] = Nil
  private var askingWho: Box[LiftCometActor] = Empty
  private var whosAsking: Box[LiftCometActor] = Empty
  private var answerWith: Box[Any => Any] = Empty
  private var deltas: List[Delta] = Nil
  private var jsonHandlerChain: PartialFunction[Any, JsCmd] = Map.empty
  private val notices = new ListBuffer[(NoticeType.Value, NodeSeq, Box[String])]
  private var lastListenTime = millis

  private var _deltaPruner: (CometActor, List[Delta]) => List[Delta] =
    (actor, d) => {
      val m = Helpers.millis
      d.filter(d => (m - d.timestamp) < 120000L)
    }

  private var _theSession: LiftSession = _

  def theSession = _theSession

  @volatile private var _defaultHtml: NodeSeq = _

  @deprecated("Use defaultHtml", "2.3")
  def defaultXml = _defaultHtml

  /**
   * The template that was passed to this component during comet
   * initializations
   */
  def defaultHtml: NodeSeq = _defaultHtml

  private var _name: Box[String] = Empty

  /**
   * The optional name of this CometActors
   */
  def name: Box[String] = _name

  private var _theType: Box[String] = Empty

  /**
   * The optional type of this CometActor
   */
  def theType: Box[String] = _theType

  private var _attributes: Map[String, String] = Map.empty

  def attributes = _attributes

  /**
   * The lifespan of this component.  By default CometActors
   * will last for the entire session that they were created in,
   * even if the CometActor is not currently visible.  You can
   * set the lifespan of the CometActor.  If the CometActor
   * isn't visible on any page for some period after its lifespan
   * the CometActor will be shut down.
   */
  def lifespan: Box[TimeSpan] = Empty

  private var _running = true

  private var _shutDownAt = millis

  /**
   * Is the CometActor running?
   */
  protected def running = _running

  /**
   * It's seriously suboptimal to override this method.  Instead
   * use localSetup()
   */
  protected def initCometActor(theSession: LiftSession,
                               theType: Box[String],
                               name: Box[String],
                               defaultHtml: NodeSeq,
                               attributes: Map[String, String]) {
    if (!dontCacheRendering) {
      lastRendering = RenderOut(Full(defaultHtml),
        Empty, Empty, Empty, false)
    }

    this._theType = theType
    this._theSession = theSession
    this._defaultHtml = defaultHtml
    this._name = name
    this._attributes = attributes
  }

  def defaultPrefix: Box[String] = Empty

  private lazy val _defaultPrefix: String = (defaultPrefix or _name) openOr "comet"

  /**
   * Set to 'true' if we should run "render" on every page load
   */
  protected def devMode = false

  def hasOuter = true

  def parentTag = <div style="display: inline"/>

  /**
   * Return the list of ListenerIds of all long poll agents that
   * are waiting for this CometActor to change its state.  This method
   * is useful for detecting presence.
   */
  protected def cometListeners: List[ListenerId] = listeners.map(_._1)

  /**
   * This method will be called when there's a change in the long poll
   * listeners.  The method does nothing, but allows you to get a granular
   * sense of how many browsers care about this CometActor.  Note that
   * this method should not block for any material time and if there's
   * any processing to do, use Scheduler.schedule or send a message to this
   * CometActor.  Do not change the Actor's state from this method.
   */
  protected def listenerTransition(): Unit = {}

  private def _handleJson(in: Any): JsCmd =
    if (jsonHandlerChain.isDefinedAt(in))
      jsonHandlerChain(in)
    else handleJson(in)


  /**
   * Prepends the handler to the Json Handlers.  Should only be used
   * during instantiation
   *
   * @param h -- the PartialFunction that can handle a JSON request
   */
  def appendJsonHandler(h: PartialFunction[Any, JsCmd]) {
    jsonHandlerChain = h orElse jsonHandlerChain
  }


  def handleJson(in: Any): JsCmd = Noop

  /**
   * If there's actor-specific JSON behavior on failure to make the JSON
   * call, include the JavaScript here.
   */
  def onJsonError: Box[JsCmd] = Empty

  lazy val (jsonCall, jsonInCode) = S.buildJsonFunc(Full(_defaultPrefix), onJsonError, _handleJson)

  /**
   * Override this method to deal with JSON sent from the browser via the sendJson function.  This
   * is based on the Lift JSON package rather than the handleJson stuff based on the older util.JsonParser.  This
   * is the preferred mechanism.  If you use the jsonSend call, you will get a JObject(JField("command", cmd), JField("param", params))
   */
  def receiveJson: PartialFunction[JsonAST.JValue, JsCmd] = Map()

  /**
   * The JavaScript call that you use to send the data to the server. For example:
   * &lt;button onclick={jsonSend("Hello", JsRaw("Dude".encJs))}&gt;Click&lt;/button&gt;
   */
  def jsonSend: JsonCall = _sendJson

  /**
   * The call that packages up the JSON and tosses it to the server.  If you set autoIncludeJsonCode to true,
   * then this will be included in the stuff sent to the server.
   */
  def jsonToIncludeInCode: JsCmd = _jsonToIncludeCode

  private lazy val (_sendJson, _jsonToIncludeCode) = S.createJsonFunc(Full(_defaultPrefix), onJsonError, receiveJson _)

  /**
   * Set this method to true to have the Json call code included in the Comet output
   */
  def autoIncludeJsonCode: Boolean = false

  /**
   * Creates the span element acting as the real estate for comet rendering.
   */
  def buildSpan(time: Long, xml: NodeSeq): Elem = {
    Elem(parentTag.prefix, parentTag.label, parentTag.attributes,
      parentTag.scope, parentTag.minimizeEmpty, xml :_*) %
      new UnprefixedAttribute("id",
        Text(spanId),
        if (time > 0L) {
          new PrefixedAttribute("lift", "when",
            time.toString,
            Null)
        } else {
          Null
        })
  }

  /**
   * How to report an error that occurs during message dispatch
   */
  protected def reportError(msg: String, exception: Exception) {
    logger.error(msg, exception)
  }

  protected override def messageHandler = {
    val what = composeFunction
    val myPf: PartialFunction[Any, Unit] = new PartialFunction[Any, Unit] {
      def apply(in: Any): Unit =
        CurrentCometActor.doWith(CometActor.this) {
          S.initIfUninitted(theSession) {
            RenderVersion.doWith(uniqueId) {
              S.functionLifespan(true) {
                try {
                  what.apply(in)
                } catch {
                  case e if exceptionHandler.isDefinedAt(e) => exceptionHandler(e)
                  case e: Exception => reportError("Message dispatch for " + in, e)
                }
                if (S.functionMap.size > 0) {
                  theSession.updateFunctionMap(S.functionMap,
                    uniqueId, lastRenderTime)
                  S.clearFunctionMap
                }
              }
            }
          }
        }

      def isDefinedAt(in: Any): Boolean =
        CurrentCometActor.doWith(CometActor.this) {
          S.initIfUninitted(theSession) {
            RenderVersion.doWith(uniqueId) {
              S.functionLifespan(true) {
                try {
                  what.isDefinedAt(in)
                } catch {
                  case e if exceptionHandler.isDefinedAt(e) => exceptionHandler(e); false
                  case e: Exception => reportError("Message test for " + in, e); false
                }
              }
            }
          }
        }
    }

    myPf
  }

  /**
   * A part of the CometActor's screen real estate that is not
   * updated by default with reRender().  This block of HTML is
   * useful for the editor part of a Comet-based control where
   * the data is JSON and updated with partialUpdates.
   */
  def fixedRender: Box[NodeSeq] = Empty

  /**
   * Calculate fixedRender and capture the postpage javascript
   */
  protected def calcFixedRender: Box[NodeSeq] =
    fixedRender.map(ns => theSession.postPageJavaScript() match {
      case Nil => ns
      case xs => {
        ns ++ Script(xs)
      }
    })

  /**
   * We have to cache fixedRender and only change it if
   * the template changes or we get a reRender(true)
   */
  private def internalFixedRender: Box[NodeSeq] =
    if (!cacheFixedRender) {
      calcFixedRender
    } else {
      cachedFixedRender.get
    }

  private val cachedFixedRender: FatLazy[Box[NodeSeq]] = FatLazy(calcFixedRender)

  /**
   * By default, we do not cache the value of fixedRender.  If it's
   * expensive to recompute it each time there's a conversion
   * of something to a RenderOut, override this method if you
   * want to cache fixedRender.
   */
  protected def cacheFixedRender = false

  /**
   * A helpful implicit conversion that takes a NodeSeq => NodeSeq
   * (for example a CssSel) and converts it to a Box[NodeSeq] by
   * applying the function to defaultHtml
   */
  protected implicit def nodeSeqFuncToBoxNodeSeq(f: NodeSeq => NodeSeq):
  Box[NodeSeq] = Full(f(defaultHtml))

  /**
   * Handle messages sent to this Actor before the 
   */
  def highPriority: PartialFunction[Any, Unit] = Map.empty

  def lowPriority: PartialFunction[Any, Unit] = Map.empty

  def mediumPriority: PartialFunction[Any, Unit] = Map.empty

  private[http] def _lowPriority: PartialFunction[Any, Unit] = {
    case s => logger.debug("CometActor " + this + " got unexpected message " + s)
  }

  private lazy val _mediumPriority: PartialFunction[Any, Unit] = {
    case l@Unlisten(seq) => {
      lastListenTime = millis
      askingWho match {
        case Full(who) => forwardMessageTo(l, who) // forward l
        case _ => listeners = listeners.filter(_._1 != seq)
      }
      listenerTransition()
    }


    case l@Listen(when, seqId, toDo) => {
      lastListenTime = millis
      askingWho match {
        case Full(who) => forwardMessageTo(l, who) // who forward l
        case _ =>
          if (when < lastRenderTime) {
            toDo(AnswerRender(new XmlOrJsCmd(spanId, lastRendering,
              buildSpan _, notices toList),
              whosAsking openOr this, lastRenderTime, wasLastFullRender))
            clearNotices
          } else {
            lastRenderTime = when
            deltas.filter(_.when > when) match {
              case Nil => listeners = (seqId, toDo) :: listeners

              case all@(hd :: xs) =>
                toDo(AnswerRender(new XmlOrJsCmd(spanId, Empty, Empty,
                  Full(all.reverse.foldLeft(Noop)(_ & _.js)), Empty, buildSpan, false, notices toList),
                  whosAsking openOr this, hd.when, false))
                clearNotices
                deltas = _deltaPruner(this, deltas)
            }
          }
      }
      listenerTransition()
    }


    case PerformSetupComet2(initialReq) => {
      // this ! RelinkToActorWatcher
      localSetup()
      captureInitialReq(initialReq)
      performReRender(true)
    }

    /**
     * Update the defaultHtml... sent in dev mode
     */
    case UpdateDefaultXml(xml) => {
      val redo = xml != _defaultHtml

      _defaultHtml = xml

      if (redo) {
        performReRender(false)
      }
    }

    case AskRender =>
      askingWho match {
        case Full(who) => forwardMessageTo(AskRender, who) //  forward AskRender
        case _ => {
          if (!deltas.isEmpty || devMode)
            try {
              performReRender(false)
            } catch {
              case e if exceptionHandler.isDefinedAt(e) => exceptionHandler(e)
              case e: Exception => reportError("Failed performReRender", e)
            }

          reply(AnswerRender(new XmlOrJsCmd(spanId, lastRendering,
            buildSpan _, notices toList),
            whosAsking openOr this, lastRenderTime, true))
          clearNotices
        }
      }


    case ActionMessageSet(msgs, req) =>
      S.doCometParams(req.params) {
        S.jsToAppend() match {
          case Nil =>
          case js => partialUpdate(js)
        }

        val computed: List[Any] =
          msgs.flatMap {
            f => try {
              List(f())
            } catch {
              case e if exceptionHandler.isDefinedAt(e) => exceptionHandler(e); Nil
              case e: Exception => reportError("Ajax function dispatch", e); Nil
            }
          }

        reply(computed ::: List(S.noticesToJsCmd))
      }

    case AskQuestion(what, who, otherlisteners) => {
      this.spanId = who.uniqueId
      this.listeners = otherlisteners ::: this.listeners
      startQuestion(what)
      whosAsking = Full(who)
      this.reRender(true)
      listenerTransition()
    }

    case AnswerQuestion(what, otherListeners) =>
      askingWho.foreach {
        ah => {
          reply("A null message to release the actor from its send and await reply... do not delete this message")
          // askingWho.unlink(self)
          ah ! ShutDown
          this.listeners = this.listeners ::: otherListeners
          this.askingWho = Empty
          val aw = answerWith
          answerWith = Empty
          aw.foreach(_(what))
          performReRender(true)
          listenerTransition()
        }
      }

    case ShutdownIfPastLifespan =>
      for {
        ls <- lifespan if listeners.isEmpty && (lastListenTime + ls.millis + 1000l) < millis
      } {
        this ! ShutDown
      }

    case ReRender(all) => performReRender(all)

    case SetDeltaPruner(f) =>
      _deltaPruner = f
      deltas = f(this, deltas)

    case Error(id, node) => notices += ((NoticeType.Error, node, id))

    case Warning(id, node) => notices += ((NoticeType.Warning, node, id))

    case Notice(id, node) => notices += ((NoticeType.Notice, node, id))

    case ClearNotices => clearNotices

    case ShutDown =>
      logger.info("The CometActor " + this + " Received Shutdown")
      askingWho.foreach(_ ! ShutDown)
      theSession.removeCometActor(this)
      _localShutdown()

    case PartialUpdateMsg(cmdF) => {
      val cmd: JsCmd = cmdF.apply
      val time = Helpers.nextNum
      val delta = JsDelta(time, cmd)
      theSession.updateFunctionMap(S.functionMap, uniqueId, time)
      S.clearFunctionMap
      deltas = _deltaPruner(this,  (delta :: deltas))
      if (!listeners.isEmpty) {
        val postPage = theSession.postPageJavaScript()
        val rendered =
          AnswerRender(new XmlOrJsCmd(spanId, Empty, Empty,
            Full(cmd & postPage),
            Empty, buildSpan, false,
            notices toList),
            whosAsking openOr this, time, false)
        clearNotices
        listeners.foreach(_._2(rendered))
        listeners = Nil
        listenerTransition()
      }
    }
  }


  /**
   * It's the main method to override, to define what is rendered by the CometActor
   *
   * There are implicit conversions for a bunch of stuff to
   * RenderOut (including NodeSeq).  Thus, if you don't declare the return
   * turn to be something other than RenderOut and return something that's
   * coercible into RenderOut, the compiler "does the right thing"(tm) for you.
   * <br/>
   * There are implicit conversions for NodeSeq, so you can return a pile of
   * XML right here.  There's an implicit conversion for NodeSeq => NodeSeq,
   * so you can return a function (e.g., a CssBindFunc) that will convert
   * the defaultHtml to the correct output.  There's an implicit conversion
   * from JsCmd, so you can return a pile of JavaScript that'll be shipped
   * to the browser.<br/>
   * Note that the render method will be called each time a new browser tab
   * is opened to the comet component or the comet component is otherwise
   * accessed during a full page load (this is true if a partialUpdate
   * has occurred.)  You may want to look at the fixedRender method which is
   * only called once and sets up a stable rendering state.
   */
  def render: RenderOut

  /**
   * Cause the entire component to be reRendered and pushed out
   * to any listeners.  This method will cause the entire component
   * to be rendered which can result in a huge blob of JavaScript to
   * be sent to the client.  It's a much better practice to use
   * partialUpdate for non-trivial CometActor components.
   *
   * @param sendAll -- Should the fixed part of the CometActor be
   * rendered.
   */
  def reRender(sendAll: Boolean) {
    this ! ReRender(sendAll)
  }

  /**
   * Cause the entire component to be reRendered and pushed out
   * to any listeners.  This method will cause the entire component
   * to be rendered which can result in a huge blob of JavaScript to
   * be sent to the client.  It's a much better practice to use
   * partialUpdate for non-trivial CometActor components.
   */
  def reRender() {
    reRender(false)
  }


  /**
   * Set this method to true if you want to avoid caching the
   * rendering.  This trades space for time.
   */
  protected def dontCacheRendering: Boolean = false

  /**
   * Clear the common dependencies for Wiring.  This
   * method will clearPostPageJavaScriptForThisPage() and
   * unregisterFromAllDependencies().  The combination
   * will result in a clean slate for Wiring during a redraw.
   * You can change the behavior of the wiring dependency management
   * by overriding this method
   */
  protected def clearWiringDependencies() {
    if (!manualWiringDependencyManagement) {
      theSession.clearPostPageJavaScriptForThisPage()
      unregisterFromAllDependencies()
    }
  }

  /**
   * By default, Lift deals with managing wiring dependencies.
   * This means on each full render (a full render will
   * happen on reRender() or on a page load if there have been
   * partial updates.) You may want to manually deal with
   * wiring dependencies.  If you do, override this method
   * and return true
   */
  protected def manualWiringDependencyManagement = false

  private def performReRender(sendAll: Boolean) {
    lastRenderTime = Helpers.nextNum

    if (sendAll) {
      cachedFixedRender.reset
    }

    if (sendAll || !cacheFixedRender) {
      clearWiringDependencies()
    }

    wasLastFullRender = sendAll & hasOuter
    deltas = Nil

    if (!dontCacheRendering) {
      lastRendering = render ++ jsonInCode
    }

    theSession.updateFunctionMap(S.functionMap, uniqueId, lastRenderTime)

    val rendered: AnswerRender =
      AnswerRender(new XmlOrJsCmd(spanId, lastRendering, buildSpan _, notices toList),
        this, lastRenderTime, sendAll)

    clearNotices
    listeners.foreach(_._2(rendered))
    listeners = Nil
  }

  def unWatch = partialUpdate(Call("liftComet.lift_unlistWatch", uniqueId))

  /**
   * Poke the CometActor and cause it to do a partial update Noop which
   * will have the effect of causing the component to redisplay any
   * Wiring elements on the component.
   * This method is Actor-safe and may be called from any thread, not
   * just the Actor's message handler thread.
   */
  override def poke(): Unit = {
    if (running) {
      partialUpdate(Noop)
    }
  }

  /**
   * Perform a partial update of the comet component based
   * on the JsCmd.  This means that the JsCmd will be sent to
   * all of the currently listening browser tabs.  This is the
   * preferred method over reRender to update the component
   */
  protected def partialUpdate(cmd: => JsCmd) {
    this ! PartialUpdateMsg(() => cmd)
  }

  protected def startQuestion(what: Any) {
  }

  /**
   * This method will be called after the Actor has started.  Do any setup here.
   * DO NOT do initialization in the constructor or in initCometActor... do it here.
   */
  protected def localSetup(): Unit = {
  }

  /**
   * Comet Actors live outside the HTTP request/response cycle.
   * However, it may be useful to know what Request led to the
   * creation of the CometActor.  You can override this method
   * and capture the initial Req object.  Note that keeping a reference
   * to the Req may lead to memory retention issues if the Req contains
   * large message bodies, etc.  It's optimal to capture the path
   * or capture any request parameters that you care about rather
   * the keeping the whole Req reference.
   */
  protected def captureInitialReq(initialReq: Box[Req]) {
  }

  private def _localShutdown() {
    localShutdown()
    clearNotices
    listeners = Nil
    askingWho = Empty
    whosAsking = Empty
    deltas = Nil
    jsonHandlerChain = Map.empty
    _running = false
    _shutDownAt = millis
  }

  /**
   * This method will be called as part of the shut-down of the actor.  Release any resources here.
   */
  protected def localShutdown(): Unit = {
  }

  /**
   * Compose the Message Handler function. By default,
   * composes highPriority orElse mediumPriority orElse internalHandler orElse
   * lowPriority orElse internalHandler.  But you can change how
   * the handler works if doing stuff in highPriority, mediumPriority and
   * lowPriority is not enough.
   */
  protected def composeFunction: PartialFunction[Any, Unit] = composeFunction_i

  private def composeFunction_i: PartialFunction[Any, Unit] = {
    // if we're no longer running don't pass messages to the other handlers
    // just pass them to our handlers
    if (!_running && (millis - 20000L) > _shutDownAt)
      _mediumPriority orElse _lowPriority
    else
      highPriority orElse mediumPriority orElse
        _mediumPriority orElse lowPriority orElse _lowPriority
  }

  /**
   * A helper for binding which uses the defaultHtml property.
   */
  def bind(prefix: String, vals: BindParam*): NodeSeq = bind(prefix, _defaultHtml, vals: _*)

  /**
   * A helper for binding which uses the defaultHtml property and the
   * default prefix.
   */
  def bind(vals: BindParam*): NodeSeq = bind(_defaultPrefix, vals: _*)

  /**
   * Ask another CometActor a question.  That other CometActor will
   * take over the screen real estate until the question is answered.
   */
  protected def ask(who: LiftCometActor, what: Any)(answerWith: Any => Unit) {
    who.callInitCometActor(theSession, Full(who.uniqueId), name, defaultHtml, attributes)
    theSession.addCometActor(who)
    // who.link(this)
    who ! PerformSetupComet2(Empty)
    askingWho = Full(who)
    this.answerWith = Full(answerWith)
    who ! AskQuestion(what, this, listeners)
    // this ! AskRender
  }

  protected def answer(answer: Any) {
    whosAsking.foreach(_ !? AnswerQuestion(answer, listeners))
    whosAsking = Empty
    performReRender(false)
  }

  /**
   * Convert a NodeSeq => NodeSeq to a RenderOut.  The render method
   * returns a RenderOut.  This method implicitly (in Scala) or explicitly
   * (in Java) will convert a NodeSeq => NodeSeq to a RenderOut.  This
   * is helpful if you use Lift's CSS Selector Transforms to define
   * rendering.
   */
  protected implicit def nsToNsFuncToRenderOut(f: NodeSeq => NodeSeq) =
    new RenderOut((Box !! defaultHtml).map(f), internalFixedRender, if (autoIncludeJsonCode) Full(jsonToIncludeInCode & S.jsToAppend())
    else {
      S.jsToAppend match {
        case Nil => Empty
        case x :: Nil => Full(x)
        case xs => Full(xs.reduceLeft(_ & _))
      }
    }, Empty, false)

  /**
   * Convert a Seq[Node] (the superclass of NodeSeq) to a RenderOut.
   * The render method
   * returns a RenderOut.  This method implicitly (in Scala) or explicitly
   * (in Java) will convert a NodeSeq to a RenderOut.  This
   * is helpful if you return a NodeSeq from your render method.
   */
  protected implicit def arrayToRenderOut(in: Seq[Node]): RenderOut = new RenderOut(Full(in: NodeSeq), internalFixedRender, if (autoIncludeJsonCode) Full(jsonToIncludeInCode & S.jsToAppend())
  else {
    S.jsToAppend match {
      case Nil => Empty
      case x :: Nil => Full(x)
      case xs => Full(xs.reduceLeft(_ & _))
    }
  }, Empty, false)

  protected implicit def jsToXmlOrJsCmd(in: JsCmd): RenderOut = new RenderOut(Empty, internalFixedRender, if (autoIncludeJsonCode) Full(in & jsonToIncludeInCode & S.jsToAppend()) else Full(in & S.jsToAppend()), Empty, false)

  implicit def pairToPair(in: (String, Any)): (String, NodeSeq) = (in._1, Text(in._2 match {
    case null => "null"
    case s => s.toString
  }))

  implicit def nodeSeqToFull(in: NodeSeq): Box[NodeSeq] = Full(in)

  implicit def elemToFull(in: Elem): Box[NodeSeq] = Full(in)

  /**
   * Similar with S.error
   */
  def error(n: String) {
    error(Text(n))
  }

  /**
   * Similar with S.error
   */
  def error(n: NodeSeq) {
    notices += ((NoticeType.Error, n, Empty))
  }

  /**
   * Similar with S.error
   */
  def error(id: String, n: NodeSeq) {
    notices += ((NoticeType.Error, n, Full(id)))
  }

  /**
   * Similar with S.error
   */
  def error(id: String, n: String) {
    error(id, Text(n))
  }

  /**
   * Similar with S.notice
   */
  def notice(n: String) {
    notice(Text(n))
  }

  /**
   * Similar with S.notice
   */
  def notice(n: NodeSeq) {
    notices += ((NoticeType.Notice, n, Empty))
  }

  /**
   * Similar with S.notice
   */
  def notice(id: String, n: NodeSeq) {
    notices += ((NoticeType.Notice, n, Full(id)))
  }

  /**
   * Similar with S.notice
   */
  def notice(id: String, n: String) {
    notice(id, Text(n))
  }

  /**
   * Similar with S.warning
   */
  def warning(n: String) {
    warning(Text(n))
  }

  /**
   * Similar with S.warning
   */
  def warning(n: NodeSeq) {
    notices += ((NoticeType.Warning, n, Empty))
  }

  /**
   * Similar with S.warning
   */
  def warning(id: String, n: NodeSeq) {
    notices += ((NoticeType.Warning, n, Full(id)))
  }

  /**
   * Similar with S.warning
   */
  def warning(id: String, n: String) {
    warning(id, Text(n))
  }

  private def clearNotices {
    notices clear
  }

}

abstract class Delta(val when: Long) {
  def js: JsCmd

  val timestamp = millis
}

case class JsDelta(override val when: Long, js: JsCmd) extends Delta(when)

sealed abstract class CometMessage

/**
 * Impersonates the actual comet response content
 */
private[http] class XmlOrJsCmd(val id: String,
                               _xml: Box[NodeSeq],
                               _fixedXhtml: Box[NodeSeq],
                               val javaScript: Box[JsCmd],
                               val destroy: Box[JsCmd],
                               spanFunc: (Long, NodeSeq) => NodeSeq,
                               ignoreHtmlOnJs: Boolean,
                               notices: List[(NoticeType.Value, NodeSeq, Box[String])]) {
  def this(id: String, ro: RenderOut, spanFunc: (Long, NodeSeq) => NodeSeq, notices: List[(NoticeType.Value, NodeSeq, Box[String])]) =
    this (id, ro.xhtml, ro.fixedXhtml, ro.script, ro.destroyScript, spanFunc, ro.ignoreHtmlOnJs, notices)

  val xml = _xml.flatMap(content => S.session.map(s => s.processSurroundAndInclude("JS SetHTML id: " + id, content)))
  val fixedXhtml = _fixedXhtml.flatMap(content => S.session.map(s => s.processSurroundAndInclude("JS SetHTML id: " + id, content)))

  /**
   * Returns the JsCmd that will be sent to client
   */
  def toJavaScript(session: LiftSession, displayAll: Boolean): JsCmd = {
    val updateJs =
      (if (ignoreHtmlOnJs) Empty else xml, javaScript, displayAll) match {
        case (Full(xml), Full(js), false) => LiftRules.jsArtifacts.setHtml(id, Helpers.stripHead(xml)) & JsCmds.JsTry(js, false)
        case (Full(xml), _, false) => LiftRules.jsArtifacts.setHtml(id, Helpers.stripHead(xml))
        case (Full(xml), Full(js), true) => LiftRules.jsArtifacts.setHtml(id + "_outer", (
          spanFunc(0, Helpers.stripHead(xml)) ++ fixedXhtml.openOr(Text("")))) & JsCmds.JsTry(js, false)
        case (Full(xml), _, true) => LiftRules.jsArtifacts.setHtml(id + "_outer", (
          spanFunc(0, Helpers.stripHead(xml)) ++ fixedXhtml.openOr(Text(""))))
        case (_, Full(js), _) => js
        case _ => JsCmds.Noop
      }
    val fullUpdateJs =
      LiftRules.cometUpdateExceptionHandler.vend.foldLeft(updateJs) { (commands, catchHandler) =>
        JsCmds.Run(
          "try{" +
            commands.toJsCmd +
          "}catch(e){" +
            catchHandler.toJsCmd +
          "}"
        )
      }

    var ret: JsCmd = JsCmds.JsTry(JsCmds.Run("destroy_" + id + "();"), false) &
       fullUpdateJs &
       JsCmds.JsTry(JsCmds.Run("destroy_" + id + " = function() {" + (destroy.openOr(JsCmds.Noop).toJsCmd) + "};"), false)

    S.appendNotices(notices)
    ret = S.noticesToJsCmd & ret
    ret
  }

  def inSpan: NodeSeq = xml.openOr(Text("")) ++ javaScript.map(s => Script(s)).openOr(Text(""))

  def outSpan: NodeSeq = Script(Run("var destroy_" + id + " = function() {" + (destroy.openOr(JsCmds.Noop).toJsCmd) + "}")) ++
    fixedXhtml.openOr(Text(""))
}

/**
 * Update the comet XML on each page reload in dev mode
 */
case class UpdateDefaultXml(xml: NodeSeq) extends CometMessage

case class PartialUpdateMsg(cmd: () => JsCmd) extends CometMessage

case object AskRender extends CometMessage

case class AnswerRender(response: XmlOrJsCmd, who: LiftCometActor, when: Long, displayAll: Boolean) extends CometMessage

case class PerformSetupComet2(initialReq: Box[Req]) extends CometMessage

case object ShutdownIfPastLifespan extends CometMessage

case class AskQuestion(what: Any, who: LiftCometActor, listeners: List[(ListenerId, AnswerRender => Unit)]) extends CometMessage

case class AnswerQuestion(what: Any, listeners: List[(ListenerId, AnswerRender => Unit)]) extends CometMessage

case class Listen(when: Long, uniqueId: ListenerId, action: AnswerRender => Unit) extends CometMessage

case class Unlisten(uniqueId: ListenerId) extends CometMessage

case class ActionMessageSet(msg: List[() => Any], req: Req) extends CometMessage

case class ReRender(doAll: Boolean) extends CometMessage

case class ListenerId(id: Long)

case class Error(id: Box[String], msg: NodeSeq) extends CometMessage

case class Warning(id: Box[String], msg: NodeSeq) extends CometMessage

case class Notice(id: Box[String], msg: NodeSeq) extends CometMessage

case object ClearNotices extends CometMessage

case class SetDeltaPruner(f: (LiftCometActor, List[Delta]) => List[Delta]) extends CometMessage

object Error {
  def apply(node: NodeSeq): Error = Error(Empty, node)

  def apply(node: String): Error = Error(Empty, Text(node))

  def apply(id: String, node: String): Error = Error(Full(id), Text(node))

  def apply(id: String, node: NodeSeq): Error = Error(Full(id), node)
}

object Warning {
  def apply(node: NodeSeq): Warning = Warning(Empty, node)

  def apply(node: String): Warning = Warning(Empty, Text(node))

  def apply(id: String, node: String): Warning = Warning(Full(id), Text(node))

  def apply(id: String, node: NodeSeq): Warning = Warning(Full(id), node)
}

object Notice {
  def apply(node: NodeSeq): Notice = Notice(Empty, node)

  def apply(node: String): Notice = Notice(Empty, Text(node))

  def apply(id: String, node: String): Notice = Notice(Full(id), Text(node))

  def apply(id: String, node: NodeSeq): Notice = Notice(Full(id), node)
}

/**
 * The RenderOut case class contains the rendering for the CometActor.
 * Because of the implicit conversions, RenderOut can come from 
 * <br/>
 * @param xhtml is the "normal" render body
 * @param fixedXhtml is the "fixed" part of the body.  This is ignored unless reRender(true)
 * @param script is the script to be executed on render.  This is where you want to put your script
 * @param destroyScript is executed when the comet widget is redrawn ( e.g., if you register drag or mouse-over or some events, you unregister them here so the page doesn't leak resources.)
 * @param ignoreHtmlOnJs -- if the reason for sending the render is a Comet update, ignore the xhtml part and just run the JS commands.  This is useful in IE when you need to redraw the stuff inside <table><tr><td>... just doing innerHtml on <tr> is broken in IE
 */
case class RenderOut(xhtml: Box[NodeSeq], fixedXhtml: Box[NodeSeq], script: Box[JsCmd], destroyScript: Box[JsCmd], ignoreHtmlOnJs: Boolean) {
  def this(xhtml: NodeSeq) = this (Full(xhtml), Empty, Empty, Empty, false)

  def this(xhtml: NodeSeq, js: JsCmd) = this (Full(xhtml), Empty, Full(js), Empty, false)

  def this(xhtml: NodeSeq, js: JsCmd, destroy: JsCmd) = this (Full(xhtml), Empty, Full(js), Full(destroy), false)

  def ++(cmd: JsCmd) =
    RenderOut(xhtml, fixedXhtml, script.map(_ & cmd) or Full(cmd),
      destroyScript, ignoreHtmlOnJs)
}

private[http] object Never extends Serializable
<|MERGE_RESOLUTION|>--- conflicted
+++ resolved
@@ -29,16 +29,6 @@
 import JE._
 import java.util.Locale
 
-<<<<<<< HEAD
-
-/**
- * This is used as an indicator message for linked actors.
- *
- * @see ActorWatcher
- */
-case object RelinkToActorWatcher
-=======
->>>>>>> fd38c7a4
 
 trait DeltaTrait {
   def toJs: JsCmd
@@ -881,7 +871,6 @@
 
 
     case PerformSetupComet2(initialReq) => {
-      // this ! RelinkToActorWatcher
       localSetup()
       captureInitialReq(initialReq)
       performReRender(true)
