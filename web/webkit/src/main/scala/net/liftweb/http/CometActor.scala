--- conflicted
+++ resolved
@@ -223,23 +223,11 @@
   protected def updateListeners(listeners: List[ActorTest] = listeners) {
     val update = createUpdate
 
-<<<<<<< HEAD
     listeners foreach {
       case (who, wantsMessage) if wantsMessage.isDefinedAt(update) && wantsMessage(update) =>
         who ! update
     }
-=======
-  /**
-   * Send a message we create to all of the listeners. Note that with this
-   * invocation the createUpdate method is not used.
-   */
-  protected def sendListenersMessage(msg: Any) {
-    listeners foreach (_._1 ! msg)
->>>>>>> 33c1b262
-  }
-
-  @deprecated("Use sendListenersMessage instead.", "2.6")
-  protected def updateListeners(msg: Any) { sendListenersMessage(msg) }
+  }
 
   /**
    * Send a message we create to all of the listeners. Note that with this
@@ -784,9 +772,6 @@
   Box[NodeSeq] = Full(f(defaultHtml))
 
   /**
-<<<<<<< HEAD
-   * Handle messages sent to this Actor before the
-=======
    * By default, `CometActor` handles `RedirectShortcutException`, which is
    * used to handle many types of redirects in Lift. If you override this
    * `PartialFunction` to do your own exception handling and want redirects
@@ -802,8 +787,7 @@
   }
 
   /**
-   * Handle messages sent to this Actor before the 
->>>>>>> 33c1b262
+   * Handle messages sent to this Actor before the
    */
   def highPriority: PartialFunction[Any, Unit] = Map.empty
 
