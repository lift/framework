--- conflicted
+++ resolved
@@ -2307,9 +2307,4 @@
 
   private object sessionForms extends SessionVar[Map[String, List[FormBuilderLocator[_]]]](Map())
   private object requestForms extends SessionVar[Map[String, List[FormBuilderLocator[_]]]](Map())
-<<<<<<< HEAD
-}
-
-=======
-}
->>>>>>> fe37149f
+}