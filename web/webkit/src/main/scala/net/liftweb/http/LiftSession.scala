/*
 * Copyright 2007-2012 WorldWide Conferencing, LLC
 *
 * Licensed under the Apache License, Version 2.0 (the "License");
 * you may not use this file except in compliance with the License.
 * You may obtain a copy of the License at
 *
 *     http://www.apache.org/licenses/LICENSE-2.0
 *
 * Unless required by applicable law or agreed to in writing, software
 * distributed under the License is distributed on an "AS IS" BASIS,
 * WITHOUT WARRANTIES OR CONDITIONS OF ANY KIND, either express or implied.
 * See the License for the specific language governing permissions and
 * limitations under the License.
 */

package net.liftweb
package http

import java.lang.reflect.Method
import java.util.concurrent.ConcurrentHashMap

import collection.mutable.{ConcurrentMap, HashMap, ListBuffer}
import collection.JavaConversions

<<<<<<< HEAD
import collection.mutable.{HashMap, ListBuffer}
import js.JE.{JsObj, JsRaw, AnonFunc}
import js.JsCmds._Noop
=======
>>>>>>> 4aa165f4
import xml._

import common._
import Box._
import actor._
import util._
import Helpers._
import builtin.snippet._
import js._
import provider._
import json._
import org.mozilla.javascript.Scriptable
import org.mozilla.javascript.UniqueTag
import json.JsonAST.{JString, JValue}
import xml.Group
import java.util.concurrent.ConcurrentHashMap

object LiftSession {

  /**
   * Returns a reference to a LiftSession dictated by LiftRules#sessionCreator function.
   */
  def apply(session: HTTPSession, contextPath: String) =
    LiftRules.sessionCreator(session, contextPath)

  def apply(request: Req): LiftSession =
    if (request.stateless_?) LiftRules.statelessSession.vend.apply(request)
    else this.apply(request.request.session, request.request.contextPath)

  /**
   * Holds user's functions that will be called when the session is activated
   */
  var onSessionActivate: List[LiftSession => Unit] = Nil

  /**
   * Holds user's functions that will be called when the session is passivated
   */
  var onSessionPassivate: List[LiftSession => Unit] = Nil

  /**
   * Holds user's functions that will be called when the session is setup
   */
  var onSetupSession: List[LiftSession => Unit] = Nil

  /**
   * Holds user's functions that will be called when the session is about to be terminated
   */
  var onAboutToShutdownSession: List[LiftSession => Unit] = Nil

  /**
   * Holds user's functions that will be called when the session is terminated
   */
  var onShutdownSession: List[LiftSession => Unit] = Nil

  /**
   * Holds user's functions that will be called when a stateful request is about to be processed
   */
  var onBeginServicing: List[(LiftSession, Req) => Unit] = Nil

  /**
   * After the session is created, if you need to do anything within
   * the context of the session (like set SessionVars, etc),
   * add the function to this list
   */
  var afterSessionCreate: List[(LiftSession, Req) => Unit] = Nil

  /**
   * Holds user's functions that will be called when a stateful request has been processed
   */
  var onEndServicing: List[(LiftSession, Req, Box[LiftResponse]) => Unit] = Nil



  @volatile private var constructorCache: Map[(Class[_], Box[Class[_]]), Box[ConstructorType]] = Map()

  private[http] def constructFrom[T](session: LiftSession, pp: Box[ParamPair], clz: Class[T]): Box[T] = {
    def calcConstructor(): Box[ConstructorType] = {
      val const = clz.getDeclaredConstructors()

      def nullConstructor(): Box[ConstructorType] =
        const.find(_.getParameterTypes.length == 0).map(const => UnitConstructor(const))

      pp match {
        case Full(ParamPair(value, clz)) =>
          const.find {
            cp => {
              cp.getParameterTypes.length == 2 &&
                cp.getParameterTypes().apply(0).isAssignableFrom(clz) &&
                cp.getParameterTypes().apply(1).isAssignableFrom(classOf[LiftSession])
            }
          }.
            map(const => PAndSessionConstructor(const)) orElse
            const.find {
              cp => {
                cp.getParameterTypes.length == 1 &&
                  cp.getParameterTypes().apply(0).isAssignableFrom(clz)
              }
            }.
              map(const => PConstructor(const)) orElse nullConstructor()

        case _ =>
          nullConstructor()
      }
    }

    (if (Props.devMode) {
      // no caching in dev mode
      calcConstructor()
    } else {
      val key = (clz -> pp.map(_.clz))
      constructorCache.get(key) match {
        case Some(v) => v
        case _ => {
          val nv = calcConstructor()
          constructorCache += (key -> nv)
          nv
        }
      }
    }).map {
      case uc: UnitConstructor => uc.makeOne
      case pc: PConstructor => pc.makeOne(pp.openOrThrowException("It's ok").v)
      case psc: PAndSessionConstructor => psc.makeOne(pp.openOrThrowException("It's ok").v, session)
    }
  }
<<<<<<< HEAD
=======

  /**
   * Check to see if the template is marked designer friendly
   * and lop off the stuff before the first surround
   */
  @deprecated("Use Templates.checkForContentId", "2.3")
  def checkForContentId(in: NodeSeq): NodeSeq =
    Templates.checkForContentId(in)

  /**
   * Cache for findSnippetClass lookups.
   */
  private val snippetClassMap: ConcurrentMap[String, Box[Class[AnyRef]]] = JavaConversions.asScalaConcurrentMap(new ConcurrentHashMap())
  
  /*
   * Given a Snippet name, try to determine the fully-qualified Class
   * so that we can instantiate it via reflection.
   */
  def findSnippetClass(name: String): Box[Class[AnyRef]] = {
    if (name == null) Empty
    else {
      snippetClassMap.getOrElseUpdate(name,{
        // Name might contain some relative packages, so split them out and put them in the proper argument of findClass
        val (packageSuffix, terminal) = name.lastIndexOf('.') match {
          case -1 => ("", name)
          case i => ("." + name.substring(0, i), name.substring(i + 1))
        }
        findClass(terminal, LiftRules.buildPackage("snippet").map(_ + packageSuffix) :::
          (("lift.app.snippet" + packageSuffix) :: ("net.liftweb.builtin.snippet" + packageSuffix) :: Nil))
      })
    }
  }

>>>>>>> 4aa165f4
}


private[http] case class AddSession(session: LiftSession)

private[http] case class RemoveSession(sessionId: String)

case class SessionWatcherInfo(sessions: Map[String, SessionInfo])

/**
 * Information about sessions
 */
case class SessionInfo(session: LiftSession, userAgent: Box[String], ipAddress: Box[String], requestCnt: Int, lastAccess: Long)

/**
 * Manages LiftSessions because the servlet container is less than optimal at
 * timing sessions out.
 */
object SessionMaster extends LiftActor with Loggable {
  private val nsessions: ConcurrentHashMap[String, SessionInfo] = new ConcurrentHashMap()
  private val killedSessions: ConcurrentHashMap[String, Long] = new ConcurrentHashMap()

  private object CheckAndPurge

  /**
   * If you have a rule other than <pre>Box !! req.request.remoteAddress</pre>
   * for calculating the remote address, change this function
   */
  @volatile var getIpFromReq: Req => Box[String] = req => Box !! req.request.remoteAddress

  /**
   * A list of functions that are run every 10 seconds.  The first param is
   * map containing the session ID and the sessions.  The second param is a function
   * to call to destroy the session.
   */
  @volatile var sessionCheckFuncs: List[(Map[String, SessionInfo], SessionInfo => Unit) => Unit] =
    ((ses: Map[String, SessionInfo], destroyer: SessionInfo => Unit) => {
      val now = millis

      for ((id, info@SessionInfo(session, _, _, _, _)) <- ses.iterator) {
        if (now - session.lastServiceTime > session.inactivityLength || session.markedForTermination) {
          logger.info(" Session " + id + " expired")
          destroyer(info)
        } else {
          session.doCometActorCleanup()
          session.cleanupUnseenFuncs()
        }
      }
    }) :: Nil

  def getSession(req: Req, otherId: Box[String]): Box[LiftSession] = {
    val dead = otherId.map(killedSessions.containsKey(_)) openOr false

    if (dead) Failure("dead session", Empty, Empty) else {
    val ret = this.synchronized {
      otherId.flatMap(a => Box !! nsessions.get(a)) match {
        case Full(session) => lockAndBump(Full(session))
        // for stateless requests, vend a stateless session if none is found
        case _ if req.stateless_? =>
          lockAndBump {
            req.sessionId.flatMap(a => Box !! nsessions.get(a))
          } or Full(LiftRules.statelessSession.vend.apply(req))
        case _ => getSession(req.request, otherId)
      }
    }

    ret
    }
  }


  /**
   * End comet long polling for all sessions. This allows a clean reload of Nginx
   * because Nginx children stick around for long polling.
   */
  def breakOutAllComet() {
    import scala.collection.JavaConversions._

    val ses = lockRead(nsessions)
    ses.valuesIterator.foreach {
      _.session.breakOutComet()
    }
  }

  def getSession(id: String, otherId: Box[String]): Box[LiftSession] = lockAndBump {
    val dead = killedSessions.containsKey(id) || (otherId.map(killedSessions.containsKey(_)) openOr false)

    if (dead) (Failure("Dead session", Empty, Empty)) else {
    otherId.flatMap(a => Box !! nsessions.get(a)) or (Box !! nsessions.get(id))
    }
  }

  /**
   * Put an Actor in this list and the Actor will receive a message
   * every 10 seconds with the current list of sessions:
   * SessionWatcherInfo
   */
  @volatile var sessionWatchers: List[LiftActor] = Nil

  /**
   * Returns a LiftSession or Empty if not found
   */
  def getSession(httpSession: => HTTPSession, otherId: Box[String]): Box[LiftSession] =
    lockAndBump {
      otherId.flatMap(a => Box !! nsessions.get(a)) or (Box !! nsessions.get(httpSession.sessionId))
    }

  /**
   * Returns a LiftSession or Empty if not found
   */
  def getSession(req: HTTPRequest, otherId: Box[String]): Box[LiftSession] =
    lockAndBump {
      otherId.flatMap(a => Box !! nsessions.get(a)) or req.sessionId.flatMap(id => Box !! nsessions.get(id))
    }

  /**
   * Increments the count and last access time for the session
   */
  private def lockAndBump(f: => Box[SessionInfo]): Box[LiftSession] = this.synchronized {
    f.map {
      s =>
        nsessions.put(s.session.uniqueId, SessionInfo(s.session, s.userAgent, s.ipAddress, s.requestCnt + 1, millis))

        s.session
    }
  }

  private def lockRead[T](f: => T): T = this.synchronized {
    f
  }

  private def lockWrite[T](f: => T): T = this.synchronized {
    f
  }

  /**
   * Adds a new session to SessionMaster
   */
  def addSession(liftSession: LiftSession, req: Req,
                 userAgent: Box[String], ipAddress: Box[String]) {
    lockAndBump {
      Full(SessionInfo(liftSession, userAgent, ipAddress, -1, 0L)) // bumped twice during session creation.  Ticket #529 DPP
    }
    S.init(req, liftSession) {
      liftSession.startSession()
      LiftSession.afterSessionCreate.foreach(_(liftSession, req))
    }

    liftSession.httpSession.foreach(_.link(liftSession))
  }

  protected def messageHandler = reaction

  /**
   * Shut down all sessions
   */
  private[http] def shutDownAllSessions() {
    import scala.collection.JavaConversions._

    val ses = lockRead(nsessions)
    ses.foreach {
      case (key, sess) =>
        if (!sess.session.markedForShutDown_?) {
          sess.session.markedForShutDown_? = true
          this ! RemoveSession(key)
        }
    }

    while (true) {
      val s2 = lockRead(nsessions)
      if (s2.size == 0) return
      Thread.sleep(50)
    }
  }

  def isDead(sessionId: String): Boolean = killedSessions.containsKey(sessionId)

  private val reaction: PartialFunction[Any, Unit] = {
    case RemoveSession(sessionId) =>

      val ses = lockRead(nsessions)
      (Box !! ses.get(sessionId)).foreach {
        case SessionInfo(s, _, _, _, _) =>
          killedSessions.put(s.uniqueId, Helpers.millis)
          s.markedForShutDown_? = true
          Schedule.schedule(() => {
            try {
              s.doShutDown
              try {
                s.httpSession.foreach(_.unlink(s))
              } catch {
                case e: Exception => // ignore... sometimes you can't do this and it's okay
              }
            } catch {
              case e: Exception => logger.warn("Failure in remove session", e)

            }
          }, 0 seconds)
          lockWrite {
            nsessions.remove(sessionId)
          }
      }

    case CheckAndPurge =>
      import scala.collection.JavaConversions._

    /* remove dead sessions that are more than 45 minutes old */
    val now = Helpers.millis - 45 minutes

    val removeKeys: Iterable[String] = killedSessions.filter(_._2 < now).map(_._1)
    removeKeys.foreach(s => killedSessions.remove(s))

      val ses = Map(lockRead {
        nsessions
      }.toList :_*)

      for {
        f <- sessionCheckFuncs
      } {
        if (Props.inGAE) {
          f(ses, shutDown => {
            if (!shutDown.session.markedForShutDown_?) {
              shutDown.session.markedForShutDown_? = true
              this.sendMsg(RemoveSession(shutDown.session.uniqueId))
            }
          })
        } else {
          Schedule.schedule(() => f(ses,
            shutDown => {
              if (!shutDown.session.markedForShutDown_?) {
                shutDown.session.
                  markedForShutDown_? = true

                this ! RemoveSession(shutDown.
                  session.
                  uniqueId)
              }
            }
          ), 0 seconds)
        }
      }

      if (!Props.inGAE) {
        sessionWatchers.foreach(_ ! SessionWatcherInfo(ses))
        doPing()
      }
  }


  private[http] def sendMsg(in: Any): Unit =
    if (!Props.inGAE) this ! in
    else {
      lockWrite {
        tryo {
          if (reaction.isDefinedAt(in)) reaction.apply(in)
        }
      }
    }

  private def doPing() {
    if (!Props.inGAE) {
      try {
        Schedule.schedule(this, CheckAndPurge, 10 seconds)
      } catch {
        case e: Exception => logger.error("Couldn't start SessionMaster ping", e)
      }
    }
  }

  doPing()
}


object PageName extends RequestVar[String]("")

/**
 * Information about the page garbage collection
 */
private[http] object RenderVersion {

  private object ver extends RequestVar(Helpers.nextFuncName)

  def get: String = ver.is

  def doWith[T](v: String)(f: => T): T = {
    val ret: Box[T] =
      for {
        sess <- S.session
        func <- sess.findFunc(v).collect {
          case f: S.PageStateHolder => f
        }
      } yield {
        val tret = ver.doWith(v) {
          val ret = func.runInContext(f)


          if (S.functionMap.size > 0) {
            sess.updateFunctionMap(S.functionMap, this.get, millis)
            S.clearFunctionMap
          }
          ret
        }
        tret
      }

    ret openOr ver.doWith(v)(f)
  }
}

/**
 * A trait defining how stateful the session is
 */
trait HowStateful {
  private val howStateful = new ThreadGlobal[Boolean]

  /**
   * Test the statefulness of this session.
   */
  def stateful_? = howStateful.box openOr true

  /**
   * There may be cases when you are allowed container state (e.g.,
   * migratory session, but you're not allowed to write Lift
   * non-migratory state, return true here.
   */
  def allowContainerState_? = howStateful.box openOr true

  /**
   * Within the scope of the call, this session is forced into
   * statelessness.  This allows for certain URLs in on the site
   * to be stateless and not generate a session, but if a valid
   * session is presented, they have the scope of that session/User
   */
  def doAsStateless[A](f: => A): A =
    howStateful.doWith(false)(f)
}

/**
 * Sessions that include this trait will not be retained past the current
 * request and will give notifications of failure if stateful features
 * of Lift are accessed
 */
trait StatelessSession extends HowStateful {
  self: LiftSession =>

  override def stateful_? = false

  override def allowContainerState_? = false
}

/**
 * Sessions that include this trait will only have access to the container's
 * state via ContainerVars.  This mode is "migratory" so that a session
 * can migrate across app servers.  In this mode, functions that
 * access Lift state will give notifications of failure if stateful features
 * of Lift are accessed
 */
trait MigratorySession extends HowStateful {
  self: LiftSession =>

  override def stateful_? = false
}

/**
 * Keeps information around about what kinds of functions are run
 * at the end of page rendering.  The results of these functions will be
 * appended to the bottom of the page.
 *
 * @param renderVersion -- the page ID (aka the RenderVersion)
 * @param functionCount -- the number of functions in the collection
 * @param lastSeen -- page of the page-level GC
 * @param functions -- the list of functions to run
 */
private final case class PostPageFunctions(renderVersion: String,
                                           functionCount: Int,
                                           longLife: Boolean,
                                           lastSeen: Long,
                                           functions: List[() => JsCmd]) {
  /**
   * Create a new instance based on the last seen time
   */
  def updateLastSeen = new PostPageFunctions(renderVersion,
    functionCount,
    longLife,
    Helpers.millis,
    functions)


}

/**
 * The responseFuture will be satisfied by the original request handling
 * thread when the response has been calculated. Retries will wait for the
 * future to be satisfied in order to return the proper response.
 */
private[http] final case class AjaxRequestInfo(requestVersion: Long,
                                               responseFuture: LAFuture[Box[LiftResponse]],
                                               lastSeen: Long)

/**
 * The LiftSession class containg the session state information
 */
class LiftSession(private[http] val _contextPath: String, val uniqueId: String,
                  val httpSession: Box[HTTPSession]) extends LiftMerge with Loggable with HowStateful {
  def sessionHtmlProperties = LiftRules.htmlProperties.session.is.make openOr LiftRules.htmlProperties.default.is.vend

  val requestHtmlProperties: TransientRequestVar[HtmlProperties] =
    new TransientRequestVar[HtmlProperties](sessionHtmlProperties(S.request openOr Req.nil)) {}

  @volatile
  private[http] var markedForTermination = false

  @volatile
  private var _running_? = false

  /**
   * Was this session marked for shutdown... if so,
   * don't remark
   */
  @volatile private[http] var markedForShutDown_? = false

  private val fullPageLoad = new ThreadGlobal[Boolean] {
    def ? = this.box openOr false
  }

  /**
   *  ****IMPORTANT**** when you access messageCallback, it *MUST*
   * be in a block that's synchronized on the owner LiftSession
   */
  private var nmessageCallback: ConcurrentHashMap[String, S.AFuncHolder] = new ConcurrentHashMap()

  @volatile private[http]  var notices: Seq[(NoticeType.Value, NodeSeq, Box[String])] = Nil

  private val nasyncComponents: ConcurrentHashMap[(Box[String], Box[String]), LiftCometActor] = new ConcurrentHashMap()

  private val nasyncById: ConcurrentHashMap[String, LiftCometActor] = new ConcurrentHashMap()

  private val nmyVariables: ConcurrentHashMap[String, Any] = new ConcurrentHashMap()

  @volatile private var onSessionEnd: List[LiftSession => Unit] = Nil

  //private val sessionVarSync = new Object

  /**
  * Cache the value of allowing snippet attribute processing
  */
  private object allowAttributeProcessing extends TransientRequestVar(LiftRules.allowAttributeSnippets.vend())

  /**
   * A mapping between pages denoted by RenderVersion and
   * functions to execute at the end of the page rendering
   */
  private var postPageFunctions: Map[String, PostPageFunctions] = Map()

  /**
   * A list of AJAX requests that may or may not be pending for this
   * session. There is an entry for every AJAX request we don't *know*
   * has completed successfully or been discarded by the client.
   *
   * See LiftServlet.handleAjax for how we determine we no longer need
   * to hold a reference to an AJAX request.
   */
  private var ajaxRequests = scala.collection.mutable.Map[String,List[AjaxRequestInfo]]()

  private[http] def withAjaxRequests[T](fn: (scala.collection.mutable.Map[String, List[AjaxRequestInfo]]) => T) = {
    ajaxRequests.synchronized { fn(ajaxRequests) }
  }

  /**
   * The synchronization lock for the postPageFunctions
   */
  private val postPageLock = new Object

  @volatile
  private[http] var lastServiceTime = millis

  @volatile
  private[http] var inactivityLength: Long =
    LiftRules.sessionInactivityTimeout.vend openOr ((30 minutes): Long)

  private[http] var highLevelSessionDispatcher = new HashMap[String, LiftRules.DispatchPF]()
  private[http] var sessionRewriter = new HashMap[String, LiftRules.RewritePF]()


  private object snippetMap extends RequestVar[Map[String, AnyRef]](Map())

  private[http] object deferredSnippets extends RequestVar[HashMap[String, Box[NodeSeq]]](new HashMap)

  private object cometSetup extends SessionVar[List[((Box[String], Box[String]), Any)]](Nil)


  private[http] def startSession(): Unit = {
    _running_? = true
    for (sess <- httpSession) {
      // calculate the inactivity length.  If the length is
      // defined in LiftRules and it's less than the container's length
      // then use the Lift length.  Why not use it if the Lift length is
      // longer?  Well, the container's just going to time you out, so
      // why bother.
      inactivityLength =
        (sess.maxInactiveInterval * 1000L,
          LiftRules.sessionInactivityTimeout.vend) match {
          case (container, Full(lift)) if lift < container => lift
          case (container, _) => container
        }
    }

    lastServiceTime = millis
    LiftSession.onSetupSession.foreach(_(this))
    sessionHtmlProperties // cause the properties to be calculated
  }

  def running_? = _running_?

  private var cometList: Vector[(LiftActor, Req)] = Vector.empty

  private[http] def breakOutComet(): Unit = {
    val cl = synchronized {
      cometList
    }
    cl.foreach(_._1 ! BreakOut())
  }

  // Returns a 2-tuple: _1 is a list of valid (LiftActor, Req) pairs for
  // this session that match the given hostAndPath, while _2 is a list
  // of invalid (LiftActor, Req) pairs.
  //
  // Invalid pairs are pairs where the hostAndPath lookup for the
  // associated Req fails by throwing an exception. Typically this
  // happens on overloaded containers that leave Reqs with underlying
  // HttpServletRequests that have expired; these will then throw
  // NullPointerExceptions when their server name or otherwise are
  // accessed.
<<<<<<< HEAD
  def cometForHost(hostAndPath: String): (Vector[(LiftActor, Req)], Vector[(LiftActor, Req)]) =
=======
  def cometForHost(hostAndPath: String): (List[(LiftActor, Req)], List[(LiftActor, Req)]) =
>>>>>>> 4aa165f4
    synchronized {
      cometList
    }.foldLeft((Vector[(LiftActor, Req)](), Vector[(LiftActor, Req)]())) {
      (soFar, current) =>
        (soFar, current) match {
          case ((valid, invalid), pair @ (_, r)) =>
            try {
              if (r.hostAndPath == hostAndPath)
                (valid :+ pair, invalid)
              else
                soFar
            } catch {
              case exception: Exception =>
                (valid,  invalid :+ pair)
            }
        }
    }

  private[http] def enterComet(what: (LiftActor, Req)): Unit = synchronized {
    LiftRules.makeCometBreakoutDecision(this, what._2)
<<<<<<< HEAD
    if (!running_?) what._1 ! BreakOut()
    cometList = cometList :+ what
=======
    cometList = what :: cometList
>>>>>>> 4aa165f4
  }

  private[http] def exitComet(what: LiftActor): Unit = synchronized {
    cometList = cometList.filterNot(_._1 eq what)
  }

  private case class RunnerHolder(name: String, func: S.AFuncHolder, owner: Box[String])

  object ieMode extends SessionVar[Boolean](LiftRules.calcIEMode()) {
    override private[liftweb] def magicSessionVar_? = true
  }

  def terminateHint {
    if (_running_?) {
      markedForTermination = true;
    }
  }


  /**
   * Find a function in the function lookup table.  You probably never need to do this, but
   * well, you can look them up.
   */
  def findFunc(funcName: String): Option[S.AFuncHolder] = Box !! nmessageCallback.get(funcName)


  /**
   * Executes the user's functions based on the query parameters
   */
  def runParams(state: Req): List[Any] = {

    val toRun = {
      // get all the commands, sorted by owner,
      (state.uploadedFiles.map(_.name) ::: state.paramNames).distinct.
        flatMap {
        n =>
          (Box !! nmessageCallback.get(n)).map(mcb => RunnerHolder(n, mcb, mcb.owner))
      }.
        sortWith {
        case (RunnerHolder(_, _, Full(a)), RunnerHolder(_, _, Full(b))) if a < b => true
        case (RunnerHolder(_, _, Full(a)), RunnerHolder(_, _, Full(b))) if a > b => false
        case (RunnerHolder(an, _, Full(a)), RunnerHolder(bn, _, Full(b))) if a == b => an < bn
        case (RunnerHolder(_, _, Full(_)), _) => false
        case (_, RunnerHolder(_, _, Full(_))) => true
        case (RunnerHolder(a, _, _), RunnerHolder(b, _, _)) => a < b
        case _ => false
      }
    }

    def buildFunc(i: RunnerHolder): () => Any = i.func match {
      case bfh if bfh.supportsFileParams_? =>
        () => state.uploadedFiles.filter(_.name == i.name).map(v => bfh(v))
      case normal =>
        () => normal(state.params.getOrElse(i.name,
          state.uploadedFiles.filter(_.name == i.name).map(_.fileName)))
    }

    val ret = toRun.map(_.owner).distinct.flatMap {
      w =>
        val f = toRun.filter(_.owner == w)
        w match {
          // if it's going to a CometActor, batch up the commands
          case Full(id) if nasyncById.contains(id) => (Box !! nasyncById.get(id)).toList.flatMap(a =>
            a.!?(ActionMessageSet(f.map(i => buildFunc(i)), state)) match {
              case li: List[_] => li
              case other => Nil
            })
          case _ => f.map(i => buildFunc(i).apply())
        }
    }

    ret
  }

  /**
   * Updates the internal functions mapping
   */
  def updateFunctionMap(funcs: Map[String, S.AFuncHolder], uniqueId: String, when: Long): Unit =
    funcs.foreach {
      case (name, func) =>
        nmessageCallback.put(name,
          if (func.owner == Full(uniqueId)) func else func.duplicate(uniqueId))
    }

  def removeFunction(name: String) = nmessageCallback.remove(name)


  /**
   * Set your session-specific progress listener for mime uploads
   *     pBytesRead - The total number of bytes, which have been read so far.
   *    pContentLength - The total number of bytes, which are being read. May be -1, if this number is unknown.
   *    pItems - The number of the field, which is currently being read. (0 = no item so far, 1 = first item is being read, ...)
   */
  var progressListener: Box[(Long, Long, Int) => Unit] = Empty

  /**
   * Called just before the session exits.  If there's clean-up work, override this method
   */
  private[http] def cleanUpSession() {
    nmessageCallback.clear()
    notices = Nil
    nasyncComponents.clear
    nasyncById.clear
    nmyVariables.clear()
    onSessionEnd = Nil
    postPageFunctions = Map()
    highLevelSessionDispatcher = HashMap.empty
    sessionRewriter = HashMap.empty
  }

  def fixSessionTime(): Unit = synchronized {
    for (httpSession <- this.httpSession) {
      lastServiceTime = millis // DO NOT REMOVE THIS LINE!!!!!
      val diff = lastServiceTime - httpSession.lastAccessedTime
      val maxInactive = httpSession.maxInactiveInterval.toInt
      val togo: Int = maxInactive - (diff / 1000L).toInt
      // if we're within 2 minutes of session timeout and
      // the Servlet session doesn't seem to have been updated,
      // extends the lifespan of the HttpSession
      if (diff > 1000L && togo < 120) {
        httpSession.setMaxInactiveInterval(maxInactive + 120)
      }
    }
  }

  def doCometActorCleanup(): Unit = {
<<<<<<< HEAD
    import scala.collection.JavaConversions._
    val acl =
      this.nasyncComponents.values.toList
=======
    val acl = synchronized {
      this.asyncComponents.values.toList
    }
>>>>>>> 4aa165f4

    acl.foreach(_ ! ShutdownIfPastLifespan)
  }

  /**
   * Adds a cleanup function that will be executed when session is terminated
   */
  def addSessionCleanup(f: LiftSession => Unit): Unit = synchronized {
    onSessionEnd = f :: onSessionEnd
  }

  /**
   * Destroy this session and the underlying container session.
   */
  def destroySession() {
    SessionMaster ! RemoveSession(this.uniqueId)

    S.request.foreach(_.request.session.terminate)
    this.doShutDown()
  }

  private[http] def doShutDown() {
    if (running_?) {
      // only deal with comet on stateful sessions
      // stateless temporary sessions bar comet use
      if (stateful_?) {
        val cl = synchronized {
          cometList
        }
        if (cl.length > 0) {
          this.breakOutComet()
          Thread.sleep(100)
        }
      }
      this.shutDown()
    }
  }

  /**
   * Puts the correct thread locking around access to postPageFunctions
   */
  private def accessPostPageFuncs[T](f: => T): T = {
    postPageLock.synchronized {
      f
    }
  }

  def cleanupUnseenFuncs(): Unit = {
    if (LiftRules.enableLiftGC && stateful_?) {
      val now = millis

      accessPostPageFuncs {
        for {
          (key, pageInfo) <- postPageFunctions
        } if (!pageInfo.longLife &&
          (now - pageInfo.lastSeen) > LiftRules.unusedFunctionsLifeTime) {
          postPageFunctions -= key
        }
      }

      withAjaxRequests { currentAjaxRequests =>
        for {
          (version, requestInfos) <- currentAjaxRequests
        } {
          val remaining =
            requestInfos.filter { info =>
              (now - info.lastSeen) <= LiftRules.unusedFunctionsLifeTime
            }

          if (remaining.length > 0)
            currentAjaxRequests += (version -> remaining)
          else
            currentAjaxRequests -= version
        }
      }

      import scala.collection.JavaConversions._

        nmessageCallback.entrySet().  foreach {
          case s =>
            val k = s.getKey
            val f = s.getValue

            if (!f.sessionLife &&
              f.owner.isDefined &&
              (now - f.lastSeen) > LiftRules.unusedFunctionsLifeTime) {
              nmessageCallback.remove(k)
            }
        }

    }
  }

  /**
   * Clear the PostPage JavaScript functions for the current page.
   * This is used by CometActor to remove the PostPage JavaScript
   * functions from the given component during redraw.
   */
  def clearPostPageJavaScriptForThisPage() {
    testStatefulFeature {
      accessPostPageFuncs {
        val rv: String = RenderVersion.get

        postPageFunctions -= rv
      }
    }
  }

  /**
   * Associate a function that renders JavaScript with the current page.
   * This function will be run and the resulting JavaScript will be appended
   * to any rendering associated with this page... the normal page render,
   * Ajax calls, and even Comet calls for this page.
   *
   * @param func -- the function that returns JavaScript to be appended to
   * responses associated with this page
   */
  def addPostPageJavaScript(func: () => JsCmd) {
    testStatefulFeature {
      accessPostPageFuncs {
        // The page or cometactor that the functions are associated with
        val rv: String = RenderVersion.get

        val old =
          postPageFunctions.getOrElse(rv,
            PostPageFunctions(rv,
              0,
              S.currentCometActor.
                isDefined,
              Helpers.millis,
              Nil))

        val updated = PostPageFunctions(old.renderVersion,
          old.functionCount + 1,
          old.longLife,
          Helpers.millis,
          func :: old.functions)

        postPageFunctions += (rv -> updated)
      }
    }
  }

  def postPageJavaScript(rv: String): List[JsCmd] = {
    def org = accessPostPageFuncs {
      val ret = postPageFunctions.get(rv)
      ret.foreach {
        r => postPageFunctions += (rv -> r.updateLastSeen)
      }
      ret
    }

    org match {
      case None => Nil
      case Some(ppf) => {
        val lb = new ListBuffer[JsCmd]

        def run(count: Int, funcs: List[() => JsCmd]) {
          funcs.reverse.foreach(f => lb += f())
          val next = org.get // safe to do get here because we know the
          // postPageFunc is defined

          val diff = next.functionCount - count

          // if the function table is updated, make sure to get
          // the additional functions
          if (diff == 0) {} else {
            run(next.functionCount, next.functions.take(diff))
          }
        }

        run(ppf.functionCount, ppf.functions)

        lb.toList

      }
    }
  }

  /**
   * Get the post-page JavaScript functions for a sequence of page IDs.
   * This is used by the CometActor to get the post-page JavaScript functions
   * for the comet actor and for the page the the comet actor is associated with
   */
  def postPageJavaScript(pageIds: Seq[String]): List[JsCmd] = {
    for {
      rv <- pageIds.toList.distinct
      js <- postPageJavaScript(rv)
    } yield js
  }

  /**
   * Get the JavaScript to execute as part of the current page
   */
  def postPageJavaScript(): List[JsCmd] = postPageJavaScript(RenderVersion.get)

  /**
   * Updates the timestamp of the functions owned by this owner and return the
   * number of updated functions
   */
  private[http] def updateFuncByOwner(ownerName: String, time: Long): Int = {
    accessPostPageFuncs {
      for {
        funcInfo <- postPageFunctions.get(ownerName)
      } postPageFunctions += (ownerName -> funcInfo.updateLastSeen)
    }

    withAjaxRequests { currentAjaxRequests =>
      currentAjaxRequests.get(ownerName).foreach { requestInfos =>
        val updated = requestInfos.map(_.copy(lastSeen = time))

        currentAjaxRequests += (ownerName -> updated)
      }
    }

    import scala.collection.JavaConversions._

      (0 /: nmessageCallback.entrySet())((l, v) => l + (v.getValue.owner match {
        case Full(owner) if (owner == ownerName) =>
          v.getValue.lastSeen = time
          1
        case Empty => v.getValue.lastSeen = time
        1
        case _ => 0
      }))

  }

  /**
   * Returns true if there are functions bound for this owner
   */
  private[http] def hasFuncsForOwner(owner: String): Boolean = {
   import scala.collection.JavaConversions._

    !nmessageCallback.values().find(_.owner == owner).isEmpty
  }


  private def shutDown() = {
    import scala.collection.JavaConversions._

    var done: List[() => Unit] = Nil

    S.initIfUninitted(this) {
      onSessionEnd.foreach(_(this))
      this.synchronized {
        LiftSession.onAboutToShutdownSession.foreach(_(this))

        _running_? = false

        SessionMaster.sendMsg(RemoveSession(this.uniqueId))

        nasyncComponents.values().foreach {
          case comp => done ::= (() => tryo(comp ! ShutDown))
        }
        cleanUpSession()
        LiftSession.onShutdownSession.foreach(f => done ::= (() => f(this)))
      }
    }

    done.foreach(_.apply())
  }

  /**
   * Find the template assocaited with the Loc
   */
  private[http] def locTemplate: Box[NodeSeq] =
    for (loc <- S.location;
         template <- loc.template) yield template

  /**
   * Define the context path for this session.  This allows different
   * sessions to have different context paths.
   */
  def contextPath = LiftRules.calculateContextPath() openOr _contextPath

  /**
   * Convert a template into a Lift Response.
   *
   * @param template -- the NodeSeq that makes up the page... or the template
   * will be located via findVisibleTemplate
   * @param request -- the Req the led to this rendering
   * @param path -- the ParsePath that led to this page
   * @param code -- the HTTP response code (usually 200)
   *
   * @return a Box of LiftResponse with all the proper page rewriting
   */
  def processTemplate(template: Box[NodeSeq], request: Req, path: ParsePath, code: Int): Box[LiftResponse] = {
    overrideResponseCode.doWith(Empty) {
      (template or findVisibleTemplate(path, request)).map {
        xhtml =>
          fullPageLoad.doWith(true) {
            // allow parallel snippets
            // Phase 1: snippets & templates processing
            val rawXml: NodeSeq = processSurroundAndInclude(PageName get, xhtml)

            // Make sure that functions have the right owner. It is important for this to
            // happen before the merge phase so that in merge to have a correct view of
            // mapped functions and their owners.
            updateFunctionMap(S.functionMap, RenderVersion get, millis)

            // Clear the function map after copying it... but it
            // might get some nifty new functions during the merge phase
            S.clearFunctionMap

            // Phase 2: Head & Tail merge, add additional elements to body & head
            val xml = merge(rawXml, request)

            // snapshot for ajax calls
            nmessageCallback.put(S.renderVersion, S.PageStateHolder(Full(S.renderVersion), this))

            // But we need to update the function map because there
            // may be addition functions created during the JsToAppend processing
            // See issue #983
            updateFunctionMap(S.functionMap, RenderVersion get, millis)

            notices = Nil
            // Phase 3: Response conversion including fixHtml
            LiftRules.convertResponse((xml, overrideResponseCode.is openOr code),
              S.getResponseHeaders(LiftRules.defaultHeaders((xml, request))),
              S.responseCookies,
              request)
          }
      }
    }
  }

  private object overrideResponseCode extends TransientRequestVar[Box[Int]](Empty)

  /**
   * If the sitemap entry for this Req is marked stateless,
   * run the rest of the request as stateless
   */
  private def checkStatelessInSiteMap[T](req: Req)(f: => T): T = {
    req.location match {
      case Full(loc) if loc.stateless_? => this.doAsStateless(f)
      case _ => f
    }
  }

  /**
   * Destroy the current session, then create a new session and
   * continue the execution of the code.  The continuation function
   * must return Nothing (it must throw an exception... this is typically
   * done by calling S.redirectTo(...)).  This method is
   * useful for changing sessions on login.  Issue #727.
   */
  def destroySessionAndContinueInNewSession(continuation: () => Nothing): Nothing = {
    throw new ContinueResponseException(continuation)
  }

  private[http] def processRequest(request: Req,
                                   continuation: Box[() => Nothing]): Box[LiftResponse] = {
    ieMode.is // make sure this is primed
    S.oldNotices(notices)
    LiftSession.onBeginServicing.foreach(f => tryo(f(this, request)))
    val ret = try {
      // run the continuation in the new session
      // if there is a continuation
      continuation match {
        case Full(func) => {
          func()
          S.redirectTo("/")
        }
        case _ => // do nothing
      }

      val sessionDispatch = S.highLevelSessionDispatcher

      val toMatch = request
      NamedPF.applyBox(toMatch, sessionDispatch) match {
        case Full(f) =>
          runParams(request)
          try {
            f() match {
              case Full(r) => Full(checkRedirect(r))
              case _ => LiftRules.notFoundOrIgnore(request, Full(this))
            }
          } finally {
            notices = S.getAllNotices
          }

        case _ =>
          RenderVersion.get // touch this early

          runParams(request)

          val early = LiftRules.preAccessControlResponse_!!.firstFull(request)

          // Process but make sure we're okay, sitemap wise
          val response: Box[LiftResponse] = early or (request.testLocation match {
            case Left(true) =>
              checkStatelessInSiteMap(request) {
                cleanUpBeforeRender

                PageName(request.uri + " -> " + request.path)
                LiftRules.allowParallelSnippets.doWith(() => !Props.inGAE) {
                  (request.location.flatMap(_.earlyResponse) or LiftRules.earlyResponse.firstFull(request)) or
                    (processTemplate(locTemplate, request, request.path, 200) or
                      request.createNotFound {
                        processTemplate(Empty, request, _, 404)
                      })
                }
              }

            case Right(Full(resp)) => Full(resp)
            case _ if (LiftRules.passNotFoundToChain) => Empty
            case _ if Props.mode == Props.RunModes.Development =>
              request.createNotFound {
                processTemplate(Empty, request, _, 404)
              } or
                Full(ForbiddenResponse("The requested page was not defined in your SiteMap, so access was blocked.  (This message is displayed in development mode only)"))
            case _ => request.createNotFound {
              processTemplate(Empty, request, _, 404)
            }
          })

          // Before returning the response check for redirect and set the appropriate state.
          response.map(checkRedirect)
      }
    } catch {
      case ContinueResponseException(cre) => throw cre

      case ite: java.lang.reflect.InvocationTargetException if (ite.getCause.isInstanceOf[ResponseShortcutException]) =>
        Full(handleRedirect(ite.getCause.asInstanceOf[ResponseShortcutException], request))

      case rd: net.liftweb.http.ResponseShortcutException => Full(handleRedirect(rd, request))

      case e: LiftFlowOfControlException => throw e

      case e: Exception => S.runExceptionHandlers(request, e)

    }

    LiftSession.onEndServicing.foreach(f => tryo(f(this, request, ret)))
    ret
  }

  /**
   * Merge all the head elements into the main head element and move tail stuff to the end of the
   * page.
   */
  def performHeadMerge(in: NodeSeq, req: Req): Node = merge(in, req)

  private def cleanUpBeforeRender {
    // Reset the mapping between ID and Style for Ajax notices.
    MsgErrorMeta(new HashMap)
    MsgWarningMeta(new HashMap)
    MsgNoticeMeta(new HashMap)
  }

  private[http] def handleRedirect(re: ResponseShortcutException, request: Req): LiftResponse = {
    if (re.doNotices) notices = S.getAllNotices

    re.response
  }

  /**
   * Set a session-local variable to a value
   *
   * @param name -- the name of the variable
   * @param value -- the value of the variable
   */
  private[liftweb] def set[T](name: String, value: T): Unit = {
    nmyVariables.put(name , value)
  }

  /**
   * Gets the named variable if it exists
   *
   * @param name -- the name of the session-local variable to get
   *
   * @return Full ( value ) if found, Empty otherwise
   */
  private[liftweb] def get[T](name: String): Box[T] =
    Box.legacyNullTest(nmyVariables.get(name)).asInstanceOf[Box[T]]


  /**
   * Unset the named variable
   *
   * @param name the variable to unset
   */
  private[liftweb] def unset(name: String): Unit = {
    nmyVariables.remove(name)
  }


  private[http] def attachRedirectFunc(uri: String, f: Box[() => Unit]) = {
    f map {
      fnc =>
        val func: String = {
          val funcName = Helpers.nextFuncName
          nmessageCallback.put(funcName, S.NFuncHolder(() => {
            fnc()
          }))
          funcName
        }
        Helpers.appendFuncToURL(uri, func + "=_")
    } openOr uri

  }

  private[http] def checkRedirect(resp: LiftResponse): LiftResponse = resp match {
    case RedirectWithState(uri, state, cookies) =>
      state.msgs.foreach(m => S.message(m._1, m._2))
      notices = S.getAllNotices
      RedirectResponse(attachRedirectFunc(uri, state.func), cookies: _*)
    case _ => resp
  }


  private def allElems(in: NodeSeq, f: Elem => Boolean): List[Elem] = {
    val lb = new ListBuffer[Elem]

    def appendAll(in: NodeSeq, lb: ListBuffer[Elem]) {
      in.foreach {
        case Group(ns) => appendAll(ns, lb)
        case e: Elem if f(e) => lb += e; appendAll(e.child, lb)
        case e: Elem => appendAll(e.child, lb)
        case _ =>
      }
    }
    appendAll(in, lb)

    lb.toList
  }


  object currentSourceContext extends TransientRequestVar[Any](Empty)

  def runSourceContext(value: Any, xform: NodeSeq => NodeSeq, ns: NodeSeq): NodeSeq = {
    import scala.collection.JavaConversions._
    value match {
      case null => NodeSeq.Empty
      case None => NodeSeq.Empty
      case _: EmptyBox => NodeSeq.Empty
      case b: Box[_] => runSourceContext(b.toList, xform, ns)
      case b: Option[_] => runSourceContext(b.toList, xform, ns)
      case fut: LAFuture[_] => runSourceContext(fut.get(5 seconds).openOr(Empty), xform, ns)
      case node: scala.xml.Node => currentSourceContext.doWith(node)(processSurroundAndInclude("Source", xform(ns)))
      case n: java.lang.Iterable[_] => runSourceContext(n.iterator(), xform, ns)
      case n: java.util.Iterator[_] =>
        for {i <- n.toSeq; nodes <- currentSourceContext.doWith(i)(processSurroundAndInclude("Source", xform(ns)))} yield nodes
      case en: java.util.Enumeration[_] =>
      for {i <- en.toSeq; nodes <- currentSourceContext.doWith(i)(processSurroundAndInclude("Source", xform(ns)))} yield nodes
      case se: scala.collection.Iterable[_] => runSourceContext(se.iterator,xform, ns)
      case se: scala.collection.Iterator[_] =>
        for {i <- se.toSeq; nodes <- currentSourceContext.doWith(i)(processSurroundAndInclude("Source", xform(ns)))} yield nodes
      case a: Array[_] => runSourceContext(a.toList, xform, ns)
      case na: org.mozilla.javascript.NativeArray =>
        val len = na.getLength.toInt
        val ar = new Array[Object](len)
        var pos = 0
        while (pos < len) {
          ar(pos) = na.get(pos, na)
          pos += 1
        }
        runSourceContext(ar.toList, xform, ns)
      case x =>
        currentSourceContext.doWith(x)(processSurroundAndInclude("Source", xform(ns)))
    }
  }

  def buildXformer(xformRule: String, field: List[String]): NodeSeq => NodeSeq = {
    def retFunc(ns: NodeSeq): NodeSeq = {
      val cur = currentSourceContext.get
      val value = field match {
        case Nil => cur
        case x => findField(x, cur)
      }

      val func: NodeSeq => NodeSeq =
        value match {
          case n: scala.xml.Node => xformRule #> n
          case n: String => xformRule #> n
          case b: Bindable => xformRule #> b
          case n: java.lang.Number => xformRule #> n
          case d: Double => xformRule #> d
          case jc: ToJsCmd => xformRule #> jc
          case i: Int => xformRule #> i
          case sb: StringPromotable => xformRule #> sb
          case sym: Symbol => xformRule #> sym
          case lng: Long => xformRule #> lng
          case b: Boolean => xformRule #> b
          case b: Box[_] => runSourceContext(b.toList, retFunc _, _)
          case b: Option[_] => runSourceContext(b.toList, retFunc _, _)
          case fut: LAFuture[_] => runSourceContext(fut.get(5 seconds).openOr(Empty), retFunc _, _)
          case n: java.lang.Iterable[_] => runSourceContext(n.iterator(), retFunc _, _)
          case n: java.util.Iterator[_] => runSourceContext(n, retFunc _, _)
          case en: java.util.Enumeration[_] => runSourceContext(en, retFunc _, _)
          case se: scala.collection.Iterable[_] => runSourceContext(se, retFunc _, _)
          case se: scala.collection.Iterator[_] => runSourceContext(se, retFunc _, _)
          case x => xformRule #> x.toString
        }

      func(ns)
    }

    retFunc _
  }

  private def fixScriptableObject(in: Any): Any = in match {
    case UniqueTag.NOT_FOUND => Empty
    case UniqueTag.NULL_VALUE => Empty
    case x => x
  }

  def findField(name: List[String], cur: Any): Any =
    name.foldLeft(cur) {
      case (null, _) => Empty
      case (so: Scriptable, name) =>
        fixScriptableObject(so.get(name, so))
      case (m: java.util.Map[_, _], name) => m.get(name)
      case (m: PartialFunction[String, Any], name) => m.applyOrElse(name, null)
      case (Full(so: Scriptable), name) => fixScriptableObject(so.get(name, so))
      case (Full(m: java.util.Map[_, _]), name) => m.get(name)
      case (Full(m: PartialFunction[String, Any]), name) => m.applyOrElse(name, null)
      case (Some(so: Scriptable), name) => fixScriptableObject(so.get(name, so))
      case (Some(m: java.util.Map[_, _]), name) => m.get(name)
      case (Some(m: PartialFunction[String, Any]), name) => m.applyOrElse(name, null)
      case _ => Empty
    } match {
      case null => Empty
      case x => x
    }

  private def findVisibleTemplate(path: ParsePath, session: Req): Box[NodeSeq] = {
    val tpath = path.partPath
    val splits = tpath.toList.filter {
      a => !a.startsWith("_") && !a.startsWith(".") && a.toLowerCase.indexOf("-hidden") == -1
    } match {
      case s@_ if !s.isEmpty => s
      case _ => List("index")
    }
    Templates(splits, S.locale).map {
      case e: Elem if e.label == "html" => e
      case e: Elem if hasSurround(e) => e
      case x => <lift:surround with="default" at="content">
        {x}
      </lift:surround>
    }
  }

  private def hasSurround(e: Elem): Boolean =
  (S.location.isDefined) &&
  (S.request.map(!_.ajax_?) openOr false) &&
    ((e.attribute("data-lift").map(_.text.startsWith("surround")) getOrElse false) ||
      (e.attribute("lift").map(_.text.startsWith("surround")) getOrElse false) ||
  (e.label == "surround") ||
  (e.attribute("class").map(_.text.contains("surround")) getOrElse false))

  private[liftweb] def findTemplate(name: String): Box[NodeSeq] = {
    val splits = (if (name.startsWith("/")) name else "/" + name).split("/").toList.drop(1) match {
      case Nil => List("index")
      case s => s
    }

    Templates("templates-hidden" :: splits, S.locale) match {
      case Full(x) => Full(x)
      case f: Failure if Props.devMode => f
      case _ => Templates(splits, S.locale)
    }
  }

  private def instantiateOrRedirect[T](c: Class[T]): Box[T] = {
    try {
      LiftSession.constructFrom(this,
        S.location.flatMap(_.
          currentValue.map(v =>
          ParamPair(v, v.asInstanceOf[Object].getClass))),
        c)

    } catch {
      case e: IllegalAccessException => Empty
    }
  }

  private def findAttributeSnippet(attrValue: String, rest: MetaData, params: AnyRef*): MetaData = {
    S.doSnippet(attrValue) {
      val (cls, method) = splitColonPair(attrValue)

      first(LiftRules.snippetNamesToSearch.vend(cls)) {
        nameToTry =>
          LiftSession.findSnippetClass(nameToTry) flatMap {
            clz =>
              instantiateOrRedirect(clz) flatMap {
                inst =>
                  invokeMethod(clz, inst, method) or invokeMethod(clz, inst, method, params.toList.toArray) match {
                    case Full(md: MetaData) => Full(md.copy(rest))
                    case _ => Empty
                  }
              }
          }
      } openOr rest
    }
  }

  private object DotSplit {
    def unapply(in: String): Option[List[String]] = {
      val i = in.lastIndexOf('.')
      if (i >= 0) Some(List(in.substring(0, i), in.substring(i + 1)))
      else None
    }
  }

  private def colonToDot(in: String): String = {
    if (in.indexOf('/') >= 0) {
      val len = in.length()
      val ret = new java.lang.StringBuilder(len)
      var x = 0
      while (x < len) {
        val c = in.charAt(x)
        if (c == '/') {
          ret.append('.')
        }
        else ret.append(c)
        x += 1
      }
      ret.toString
    } else in
  }

  /**
   * Split a string separated by a point or by a column in 2 parts. Uses default values if only one is found or if no parts are found
   * @param in string to split
   * @return a pair containing the first and second parts
   */
  private def splitColonPair(in: String): (String, String) = {
    (in match {
      case null => List("")
      case DotSplit(lst) => lst
      case s => s.roboSplit(":")
    }) match {
      case f :: s :: _ => (colonToDot(f), s)
      case f :: Nil => (colonToDot(f), "render")
      case _ => ("yikes dude, there's no method name defined", "render")
    }
  }


  /**
   * Finds a template named name and then runs it throught the Lift processing engine
   */
  def findAndProcessTemplate(name: List[String]): Box[Elem] = {
    def findElem(in: NodeSeq): Box[Elem] =
      in.toList.flatMap {
        case e: Elem => Some(e)
        case _ => None
      } headOption

    for {
      template <- Templates(name, S.locale) ?~ ("Template " + name + " not found")
      res <- findElem(processSurroundAndInclude(name.mkString("/", "/", ""), template))
    } yield res
  }

  private def processAttributes(in: MetaData, allow: Boolean): MetaData = {
    if (!allow) in else {
    in match {
      case Null => Null
      case mine: PrefixedAttribute if (mine.pre == "lift") => {
        mine.key match {
          case s if s.indexOf('.') > -1 => findAttributeSnippet(s, processAttributes(in.next, allow), mine)
          case "snippet" => findAttributeSnippet(mine.value.text, processAttributes(in.next, allow))
          case _ => mine.copy(processAttributes(in.next, allow))
        }
      }
      case notMine => notMine.copy(processAttributes(in.next, allow))
    }
  }
  }

  /**
   * See if there's a object singleton with the right name
   */
  private def findSnippetObject(cls: String): Box[AnyRef] =
    LiftSession.findSnippetClass(cls + "$").flatMap {
      c =>
        tryo {
          val field = c.getField("MODULE$")
          field.get(null)
        }
    }

  /*
   * We need to locate a snippet instance for the given tag name. We look in
   * this order:
   *
   * 1. Check to see if a StatefulSnippet has already registered itself
   * 2. See if we have a custom snippet dispatch defined in LiftRules
   * 3. Locate a Class or Object based on the snippet name
   *
   * For the cases #2 and #3, we need to set the snippet name if the returned snippet
   * class is a StatefulSnippet so that the registration function works on return calls.
   */
  private def findSnippetInstance(cls: String): Box[AnyRef] =
    S.snippetForClass(cls) or
      (LiftRules.snippet(cls) or
        LiftSession.findSnippetClass(cls).flatMap(c => instantiateOrRedirect(c) or findSnippetObject(cls))) match {
      case Full(inst: StatefulSnippet) =>
        inst.addName(cls); S.overrideSnippetForClass(cls, inst); Full(inst)
      case Full(ret) => Full(ret)
      case fail: Failure => fail
      case _ => Empty
    }

  /**
   * Report a snippet error depending on what the run mode is
   */
  private def reportSnippetError(page: String,
                                 snippetName: Box[String],
                                 why: LiftRules.SnippetFailures.Value,
                                 addlMsg: NodeSeq,
                                 whole: NodeSeq): NodeSeq = {
    (for {
      nodeSeq <- S.currentSnippetNodeSeq if S.ignoreFailedSnippets
    } yield {
      // don't keep nailing the same snippet name if we just failed it
      (snippetName or S.currentSnippet).foreach(s => _lastFoundSnippet.set(s))
      nodeSeq
    }) openOr {

    for {
      f <- LiftRules.snippetFailedFunc.toList
    } {
      f(LiftRules.SnippetFailure(page, snippetName, why))
    }

    if (Props.devMode || Props.testMode) {
      overrideResponseCode.set(LiftRules.devModeFailureResponseCodeOverride)
    }

    Helpers.errorDiv(
      <div>Error processing snippet:
        <b>
          {snippetName openOr "N/A"}
        </b> <br/>
        Reason:
        <b>
          {why}{addlMsg}
        </b> <br/>
        XML causing this error:
          <br/>
        <pre style="background: lightgrey; padding: 6px; border: 1px solid">
          {whole.toString}
        </pre>
      </div>) openOr NodeSeq.Empty
    }
  }

  private final def findNSAttr(attrs: MetaData, prefix: String, key: String): Option[Seq[Node]] =
    attrs match {
      case Null => Empty
      case p: PrefixedAttribute if p.pre == prefix && p.key == key => Some(p.value)
      case x => findNSAttr(x.next, prefix, key)
    }

  /**
   * Wrap an AFuncHolder with the current snippet and Loc context so that for Ajax calls, the original snippets,
   * RequestVars and Loc (location) are populated
   *
   * @param f the AFuncHolder that you want to wrap with execution context
   */
  private[http] def contextFuncBuilder(f: S.AFuncHolder): S.AFuncHolder = {
    val currentMap = snippetMap.is
    val curLoc = S.location

    val requestVarFunc: Function1[Function0[Any], Any] = RequestVarHandler.generateSnapshotRestorer()
    new S.ProxyFuncHolder(f) {
      override def apply(in: List[String]): Any =
        requestVarFunc(() =>
          S.CurrentLocation.doWith(curLoc) {
            snippetMap.doWith(snippetMap.is ++ currentMap) {
              super.apply(in)
            }
          }
        )

      override def apply(in: FileParamHolder): Any =
        requestVarFunc(() =>
          S.CurrentLocation.doWith(curLoc) {
            snippetMap.doWith(snippetMap.is ++ currentMap) {
              super.apply(in)
            }
          }
        )
    }
  }

  /**
   * During the HTTP request/response cycle or in a CometActor,
   * Lift populates "S" with information about the current session,
   * the current request, etc.  This method allows you to wrap a
   * function in another function that will snapshot current state
   * (request vars, Req, Loc, etc.) such that when the returned
   * function is executed, it will be executed as if it had been
   * executed in the scope of the thread where it was create.
   * This allows you to farm work out to separate threads, but make
   * it look to those threads as if the scope was the same as if it
   * had been executed on the thread that created the function.
   */
  def buildDeferredFunction[T](f: () => T): () => T = {
    val currentReq: Box[Req] = S.request.map(_.snapshot)

    val renderVersion = RenderVersion.get

    val currentMap = snippetMap.is
    val curLoc = S.location

    val requestVarFunc = RequestVarHandler.generateSnapshotRestorer[T]()

    () => {
      requestVarFunc(() =>
        executeInScope(currentReq, renderVersion)(f()))
    }
  }

  def executeInScope[T](req: Box[Req], renderVersion: String)(f: => T): T = {
    def doExec(): T = {
      RenderVersion.doWith(renderVersion) {
      try {
        f
      } finally {
        if (S.functionMap.size > 0) {
          this.updateFunctionMap(S.functionMap,
            renderVersion, millis)
          S.clearFunctionMap
        }
      }
      }
    }

    req match {
      case Full(r) => S.init(r, this)(doExec())
      case _ => S.initIfUninitted(this)(doExec())
    }
  }

  private def processSnippet(page: String, snippetName: Box[String],
                             attrs: MetaData,
                             wholeTag: NodeSeq,
                             passedKids: NodeSeq): NodeSeq = {
    val isForm = !attrs.get("form").toList.isEmpty

    val eagerEval: Boolean =
      (attrs.get("eager_eval").map(toBoolean) or
        findNSAttr(attrs, "lift", "eager_eval").map(toBoolean) or
        findNSAttr(attrs, "l", "eager_eval").map(toBoolean)
        ) getOrElse false

    val kids = if (eagerEval) processSurroundAndInclude(page, passedKids) else passedKids

    // Locate a snippet as defined by our SiteMap Loc
    def locSnippet(snippet: String): Box[NodeSeq] =
      for (loc <- S.location;
           func <- loc.snippet(snippet)) yield func(kids)

    def locateAndCacheSnippet(tagName: String): Box[AnyRef] =
      snippetMap.is.get(tagName) or {
        first(LiftRules.snippetNamesToSearch.vend(tagName)) {
          nameToTry =>
            val ret = findSnippetInstance(nameToTry)
            // Update the snippetMap so that we reuse the same instance in this request (unless the snippet is transient)
            ret.filter(TransientSnippet.notTransient(_)).foreach(s => snippetMap.set(snippetMap.is.updated(tagName, s)))

            ret
        }
      }

    def runWhitelist(snippet: String, cls: String, method: String, kids: NodeSeq)(f: => NodeSeq): NodeSeq = {
      val pf = LiftRules.snippetWhiteList.vend()
      val pair = (cls, method)
      if (pf.isDefinedAt(pair)) {
        val func = pf(pair)
        func.map(_.apply(kids)) openOr reportSnippetError(page, snippetName,
                    LiftRules.SnippetFailures.MethodNotFound,
                    NodeSeq.Empty,
                    wholeTag)
        } else f
  }

    val ret: NodeSeq =
      try {

        snippetName.map{snippet =>
          val (cls, method) = splitColonPair(snippet)
          S.doSnippet(snippet)(
            runWhitelist(snippet, cls, method, kids){(S.locateMappedSnippet(snippet).map(_(kids)) or
              locSnippet(snippet)).openOr(
              S.locateSnippet(snippet).map(_(kids)) openOr {

                (locateAndCacheSnippet(cls)) match {
                  // deal with a stateless request when a snippet has
                  // different behavior in stateless mode
                  case Full(inst: StatelessBehavior) if !stateful_? =>
                    if (inst.statelessDispatch.isDefinedAt(method))
                    inst.statelessDispatch(method)(kids) else NodeSeq.Empty

                  case Full(inst: StatefulSnippet) if !stateful_? =>
                    reportSnippetError(page, snippetName,
                      LiftRules.SnippetFailures.StateInStateless,
                      NodeSeq.Empty,
                      wholeTag)

                  case Full(inst: StatefulSnippet) =>
                    if (inst.dispatch.isDefinedAt(method)) {
                      val res = inst.dispatch(method)(kids)

                      inst.mergeIntoForm(isForm, res, SHtml.hidden(() => inst.registerThisSnippet))
                      /* (if (isForm && !res.isEmpty) SHtml.hidden(() => inst.registerThisSnippet) else NodeSeq.Empty) ++
                      res*/
                    } else reportSnippetError(page, snippetName,
                      LiftRules.SnippetFailures.StatefulDispatchNotMatched,
                      NodeSeq.Empty,
                      wholeTag)

                  case Full(inst: DispatchSnippet) =>
                    if (inst.dispatch.isDefinedAt(method)) inst.dispatch(method)(kids)
                    else reportSnippetError(page, snippetName,
                      LiftRules.SnippetFailures.StatefulDispatchNotMatched,
                      NodeSeq.Empty,
                      wholeTag)

                  case Full(inst) => {
                    def gotIt: Box[NodeSeq] =
                      for {
                        meth <- tryo(inst.getClass.getMethod(method))
                        if classOf[CssBindFunc].isAssignableFrom(meth.getReturnType)
                      } yield meth.invoke(inst).asInstanceOf[CssBindFunc].apply(kids)

                    import java.lang.reflect.{Type, ParameterizedType}

                    def isFunc1(tpe: Type): Boolean = tpe match {
                      case null => false
                      case c: Class[_] => classOf[Function1[_, _]] isAssignableFrom c
                      case _ => false
                    }

                    def isNodeSeq(tpe: Type): Boolean = tpe match {
                      case null => false
                      case c: Class[_] => classOf[NodeSeq] isAssignableFrom c
                      case _ => false
                    }

                    def testGeneric(tpe: Type): Boolean = tpe match {
                      case null => false
                      case pt: ParameterizedType =>
                        if (isFunc1(pt.getRawType) &&
                          pt.getActualTypeArguments.length == 2 &&
                          isNodeSeq(pt.getActualTypeArguments()(0)) &&
                          isNodeSeq(pt.getActualTypeArguments()(1)))
                          true
                        else testGeneric(pt.getRawType)

                      case clz: Class[_] =>
                        if (clz == classOf[Object]) false
                        else clz.getGenericInterfaces.find(testGeneric) match {
                          case Some(_) => true
                          case _ => testGeneric(clz.getSuperclass)
                        }

                      case _ => false
                    }

                    def isFuncNodeSeq(meth: Method): Boolean = {
                      (classOf[Function1[_, _]] isAssignableFrom meth.getReturnType) &&
                        testGeneric(meth.getGenericReturnType)
                    }


                    def nodeSeqFunc: Box[NodeSeq] =
                      for {
                        meth <- tryo(inst.getClass.getMethod(method))
                        if isFuncNodeSeq(meth)
                      } yield meth.invoke(inst).asInstanceOf[Function1[NodeSeq,
                        NodeSeq]].apply(kids)


                    (gotIt or nodeSeqFunc) openOr {

                      val ar: Array[AnyRef] = List(Group(kids)).toArray
                      ((Helpers.invokeMethod(inst.getClass, inst, method, ar)) or
                        Helpers.invokeMethod(inst.getClass, inst, method)) match {
                        case CheckNodeSeq(md) => md
                        case it =>
                          val intersection = if (Props.devMode) {
                            val methodNames = inst.getClass.getMethods().map(_.getName).toList.distinct
                            val methodAlts = List(method, Helpers.camelify(method),
                              Helpers.camelifyMethod(method))
                            methodNames intersect methodAlts
                          } else Nil

                          reportSnippetError(page, snippetName,
                            LiftRules.SnippetFailures.MethodNotFound,
                            if (intersection.isEmpty) NodeSeq.Empty
                            else
                              <div>There are possible matching methods (
                                {intersection}
                                ),
                                but none has the required signature:
                                <pre>def
                                  {method}
                                  (in: NodeSeq): NodeSeq</pre>
                              </div>,
                            wholeTag)
                      }
                    }
                  }
                  case Failure(_, Full(exception), _) => logger.warn("Snippet instantiation error", exception)
                  reportSnippetError(page, snippetName,
                    LiftRules.SnippetFailures.InstantiationException,
                    NodeSeq.Empty,
                    wholeTag)

                  case _ => reportSnippetError(page, snippetName,
                    LiftRules.SnippetFailures.ClassNotFound,
                    NodeSeq.Empty,
                    wholeTag)

                }
              })})}.openOr {
          reportSnippetError(page, snippetName,
            LiftRules.SnippetFailures.NoNameSpecified,
            NodeSeq.Empty,
            wholeTag)
        }
      } catch {
        case ExclosedSnippetFailure(e) =>
          reportSnippetError(page, snippetName,
            e.snippetFailure,
            e.buildStackTrace,
            wholeTag)

        case e: SnippetFailureException =>
          reportSnippetError(page, snippetName,
            e.snippetFailure,
            e.buildStackTrace,
            wholeTag)
      }

    def checkMultiPart(in: MetaData): MetaData = in.filter(_.key == "multipart").toList match {
      case Nil => Null
      case x => new UnprefixedAttribute("enctype", Text("multipart/form-data"), Null)
    }

    def checkAttr(attr_name: String, in: MetaData, base: MetaData): MetaData =
      in.filter(_.key == attr_name).toList match {
        case Nil => base
        case x => new UnprefixedAttribute(attr_name, Text(x.head.value.text),
          base)
      }

    if (ret.isEmpty) ret
    else
      attrs.get("form").map(_.text.trim.toLowerCase) match {
        case Some("post") =>
          S.withAttrs(attrs.filter(_.key == "multipart")) {
            net.liftweb.builtin.snippet.Form.post(ret)
          } match {
            case e: Elem => e % LiftRules.formAttrs.vend.foldLeft[MetaData](Null)((base, name) => checkAttr(name, attrs, base))
            case x => x
          }

        case Some("ajax") =>
          net.liftweb.builtin.snippet.Form.render(ret) match {
            case e: Elem => e % LiftRules.formAttrs.vend.foldLeft[MetaData](Null)((base, name) => checkAttr(name, attrs, base))
            case x => x
          }

        case Some(ft) =>
          <form action={S.uri} method={ft}>
            {ret}
          </form> %
            checkMultiPart(attrs) % LiftRules.formAttrs.vend.foldLeft[MetaData](Null)((base, name) => checkAttr(name, attrs, base))

        case _ => ret
      }

  }

  private object ExclosedSnippetFailure {
    def unapply(e: Throwable): Option[SnippetFailureException] = e.getCause match {
      case null => None
      case e: SnippetFailureException => Some(e)
      case _ => None
    }
  }

  /**
   * Apply HTML specific corrections such as adding the context path etc.
   */
  def fixHtml(in: NodeSeq): NodeSeq = Req.fixHtml(contextPath, in)


  /**
   * The partial function that defines how lift tags are processed for this session.  Initially composed
   * of LiftRules.liftTagProcessing orElse the default lift tag processing.  If you need to change the
   * way a particular session handles lift tags, alter this partial function.
   */
  @volatile
  var liftTagProcessing: List[LiftRules.LiftTagPF] = _

  /**
   * The basic partial function that does lift tag processing
   */
  private def _defaultLiftTagProcessing: LiftRules.LiftTagPF =
    NamedPF("Default Lift Tags") {
      case ("snippet", elm, metaData, kids, page) =>
        metaData.get("type") match {
          case Some(tn) =>
            S.doSnippet(tn.text) {
              NamedPF((tn.text, elm, metaData, kids, page),
                liftTagProcessing)
            }

          case _ => processSnippet(page, Empty, elm.attributes, elm, elm.child)
        }
      case (snippetInfo, elm, metaData, kids, page) =>
        processSnippet(page, Full(snippetInfo), metaData, elm, kids)
    }

  liftTagProcessing = LiftRules.liftTagProcessing.toList ::: List(_defaultLiftTagProcessing)

  private def asNodeSeq(in: Seq[Node]): NodeSeq = in


  private class DeferredProcessor extends SpecializedLiftActor[ProcessSnippet] {
    protected def messageHandler = {
      case ProcessSnippet(f) => f()
    }
  }

  private case class ProcessSnippet(f: () => Unit)

  // if the "lift:parallel" attribute is part of the snippet, create an
  // actor and send the message off to that actor
  private def processOrDefer(isLazy: Boolean)(f: => NodeSeq): NodeSeq = {
    /*
    val isLazy = LiftRules.allowParallelSnippets() &&
            node.attributes.find {
              case p: PrefixedAttribute => p.pre == "lift" && (p.key == "parallel")
              case _ => false
            }.isDefined
            */

    if (fullPageLoad.? && isLazy && LiftRules.allowParallelSnippets()) {
      // name the node
      val nodeId = randomString(20)

      val renderVersion = RenderVersion.get

      val theNode = <lift_deferred:node id={nodeId}/>

      // take a snapshot of the hashmap used to communicate between threads
      val hash = deferredSnippets.is

      // insert an empty node
      hash.synchronized {
        hash(nodeId) = Empty
      }

      // create a function that will restore our RequestVars
      val reqVarCallback = deferredSnippets.generateSnapshotRestorer[NodeSeq]()

      // create a new actor
      val actor = new DeferredProcessor

      // snapshot the current Req
      val req = S.request.map(_.snapshot)

      // send the ProcessSnippet message to the Actor
      actor ! ProcessSnippet(() => {
        executeInScope(req, renderVersion) {
          // process the message
          val bns = tryo {
            reqVarCallback(() => f)
          }

          // set the node
          hash.synchronized {
            hash(nodeId) = bns match {
              case Empty => Failure("Weird Empty Node", Empty, Empty)
              case x => x
            }

            // and notify listeners
            hash.notify()
          }
        }
      })

      theNode
    }
    else f
  }

  private object _lastFoundSnippet extends ThreadGlobal[String]

  private object DataAttrNode {
    val rules = LiftRules.dataAttributeProcessor.toList

    def unapply(in: Node): Option[DataAttributeProcessorAnswer] = {
      in match {
        case e: Elem if !rules.isEmpty =>

          val attrs = e.attributes

          e.attributes.toStream.flatMap {
            case UnprefixedAttribute(key, value, _) if key.toLowerCase().startsWith("data-") =>
              val nk = key.substring(5).toLowerCase()
              val vs = value.text
              val a2 = attrs.filter{
                case UnprefixedAttribute(k2, _, _) => k2 != key
                case _ => true
              }

              NamedPF.applyBox((nk, vs, new Elem(e.prefix, e.label, a2, e.scope, e.minimizeEmpty, e.child :_*), LiftSession.this), rules)
            case _ => Empty
          }.headOption

        case _ => None
      }
    }
  }

  private object TagProcessingNode {
    val rules = LiftRules.tagProcessor.toList

    def unapply(in: Node): Option[DataAttributeProcessorAnswer] = {
      in match {
        case e: Elem if !rules.isEmpty =>
          NamedPF.applyBox((e.label, e, LiftSession.this), rules)
        case _ => None
      }
    }
  }

  /**
   * Pass in a LiftActor and get a JavaScript expression (function(x) {...}) that
   * represents an asynchronous Actor message from the client to the server.
   *
   * The Actor should respond to a message in the form of a JsonAST.JValue.
   *
   * This method requires the session be stateful
   *
   * In general, your Actor should be a subclass of ScopedLiftActor because
   * that way you'll have the scope of the current session.
   *
   * @param in the Actor to send messages to.
   *
   * @return a JsExp that contains a function that can be called with a parameter
   *         and when the function is called, the parameter is JSON serialized and sent to
   *         the server
   */
  def clientActorFor(in: LiftActor): JsExp = {
    testStatefulFeature{
      AnonFunc("x",
       SHtml.jsonCall(JsRaw("x"), (p: JsonAST.JValue) => {
        in ! p
        JsCmds.Noop
      }).cmd)

    }
  }

  /**
   * Pass in a LiftActor and get a JavaScript expression (function(x) {...}) that
   * represents an asynchronous Actor message from the client to the server.
   *
   * The Actor should respond to a message in the form of a JsonAST.JValue.
   *
   * This method requires the session be stateful
   *
   * In general, your Actor should be a subclass of ScopedLiftActor because
   * that way you'll have the scope of the current session.
   *
   * @param in the Actor to send messages to.
   * @param xlate a function that will take the JsonAST.JValue and convert it
   *              into a representation that can be sent to the Actor (probably
   *              deserialize it into a case class.) If the translation succeeds,
   *              the translated message will be sent to the actor. If the
   *              translation fails, an error will be logged and the raw
   *              JsonAST.JValue will be sent to the actor
   *
   *
   * @return a JsExp that contains a function that can be called with a parameter
   *         and when the function is called, the parameter is JSON serialized and sent to
   *         the server
   */
  def clientActorFor(in: LiftActor, xlate: JsonAST.JValue => Box[Any]): JsExp = {
    testStatefulFeature{
      AnonFunc("x",
        SHtml.jsonCall(JsRaw("x"), (p: JsonAST.JValue) => {
          in.!(xlate(p) match {
            case Full(v) => v
            case Empty => logger.error("Failed to deserialize JSON message "+p); p
            case Failure(msg, _, _) => logger.error("Failed to deserialize JSON message "+p+". Error "+msg); p
          })
          JsCmds.Noop
        }).cmd)

    }
  }


  /**
   * Create a Actor that will take messages on the server and then send them to the client. So, from the
   * server perspective, it's just an Async message send. From the client perspective, they get a function
   * called each time the message is sent from the server.
   *
   * If the message sent to the LiftActor is a JsCmd or JsExp, then the code is sent directly to the
   * client and executed on the client.
   *
   * If the message is a JsonAST.JValue, it's turned into a JSON string, sent to the client and
   * the client calls the function named in the `toCall` parameter with the value.
   *
   * If the message is anything else, we attempt to JSON serialize the message and if it
   * can be JSON serialized, it's sent over the wire and passed to the `toCall` function on the server
   * @return
   */
  def serverActorForClient(toCall: String): LiftActor = {
    testStatefulFeature{
      val ca = new CometActor {
        /**
         * It's the main method to override, to define what is rendered by the CometActor
         *
         * There are implicit conversions for a bunch of stuff to
         * RenderOut (including NodeSeq).  Thus, if you don't declare the return
         * turn to be something other than RenderOut and return something that's
         * coercible into RenderOut, the compiler "does the right thing"(tm) for you.
         * <br/>
         * There are implicit conversions for NodeSeq, so you can return a pile of
         * XML right here.  There's an implicit conversion for NodeSeq => NodeSeq,
         * so you can return a function (e.g., a CssBindFunc) that will convert
         * the defaultHtml to the correct output.  There's an implicit conversion
         * from JsCmd, so you can return a pile of JavaScript that'll be shipped
         * to the browser.<br/>
         * Note that the render method will be called each time a new browser tab
         * is opened to the comet component or the comet component is otherwise
         * accessed during a full page load (this is true if a partialUpdate
         * has occurred.)  You may want to look at the fixedRender method which is
         * only called once and sets up a stable rendering state.
         */
        def render: RenderOut = NodeSeq.Empty



        override def lifespan = Full(LiftRules.clientActorLifespan.vend.apply(this))

        override def hasOuter = false

        override def parentTag = <div style="display: none"/>

        override def lowPriority: PartialFunction[Any, Unit] = {
          case jsCmd: JsCmd => partialUpdate(JsCmds.JsSchedule(JsCmds.JsTry(jsCmd, false)))
          case jsExp: JsExp => partialUpdate(JsCmds.JsSchedule(JsCmds.JsTry(jsExp.cmd, false)))
          case jv: JsonAST.JValue => {
            val s: String = json.pretty(json.render(jv))
            partialUpdate(JsCmds.JsSchedule(JsCmds.JsTry(JsRaw(toCall+"("+s+")").cmd, false)))
          }
          case x: AnyRef => {
            import json._
            implicit val formats = Serialization.formats(NoTypeHints)

            val ser: Box[String] = Helpers.tryo(Serialization.write(x))

            ser.foreach(s => partialUpdate(JsCmds.JsSchedule(JsCmds.JsTry(JsRaw(toCall+"("+s+")").cmd, false))))

          }

          case _ => // this will never happen because the message is boxed

        }
      }

          nasyncComponents.put(ca.theType -> ca.name, ca)
          nasyncById.put(ca.uniqueId, ca)

      ca.callInitCometActor(this, Full(Helpers.nextFuncName), Full(Helpers.nextFuncName), NodeSeq.Empty, Map.empty)



      ca ! PerformSetupComet2(Empty)

      val node: Elem = ca.buildSpan(ca.renderClock, NodeSeq.Empty)

      S.addCometAtEnd(node)

      ca
    }
  }


  /**
   * Processes the surround tag and other lift tags
   *
   * @param page the name of the page currently being processed
   * @param in the DOM to process
   */
  def processSurroundAndInclude(page: String, in: NodeSeq): NodeSeq = {
    try {
      in.flatMap {
        case Group(nodes) =>
          Group(processSurroundAndInclude(page, nodes))

        case elem@DataAttrNode(toDo) => toDo match {
          case DataAttributeProcessorAnswerNodes(nodes) =>
            processSurroundAndInclude(page, nodes)

          case DataAttributeProcessorAnswerFork(nodeFunc) =>
            processOrDefer(true)(processSurroundAndInclude(page, nodeFunc()))
          case DataAttributeProcessorAnswerFuture(nodeFuture) =>
            processOrDefer(true)(processSurroundAndInclude(page,
              nodeFuture.get(15000).openOr(NodeSeq.Empty)))
        }

        case elem @ SnippetNode(element, kids, isLazy, attrs, snippetName) if snippetName != _lastFoundSnippet.value =>
          processOrDefer(isLazy) {
            S.withCurrentSnippetNodeSeq(elem) {
              S.doSnippet(snippetName) {
                S.withAttrs(attrs) {
                  processSurroundAndInclude(page,
                    NamedPF((snippetName,
                      element, attrs,
                      kids,
                      page),
                      liftTagProcessing))
                }
              }
            }
          }

        case elem@TagProcessingNode(toDo) => toDo match {
          case DataAttributeProcessorAnswerNodes(nodes) => nodes
          case DataAttributeProcessorAnswerFork(nodeFunc) =>
            processOrDefer(true)(nodeFunc())
          case DataAttributeProcessorAnswerFuture(nodeFuture) =>
            processOrDefer(true)(nodeFuture.get(15000).openOr(NodeSeq.Empty))
        }

        case v: Elem =>
          Elem(v.prefix, v.label, processAttributes(v.attributes, this.allowAttributeProcessing.is),
            v.scope, v.minimizeEmpty, processSurroundAndInclude(page, v.child): _*)

        case pcd: scala.xml.PCData => pcd
        case text: Text => text
        case unparsed: Unparsed => unparsed

        case a: Atom[Any] if (a.getClass == classOf[Atom[Any]]) => new Text(a.data.toString)

        case v => v
      }
    } finally {
      _lastFoundSnippet.set(null)
    }
  }

  /**
   * A nicely named proxy for processSurroundAndInclude.  This method processes
   * a Lift template
   *
   * @param pageName -- the name of the page being processed (for error reporting)
   * @param template -- the template to process using Lift's templating engine
   */
  def runTemplate(pageName: String, template: NodeSeq): NodeSeq =
    processSurroundAndInclude(pageName, template)

  /**
   * Run the code, but if the session is not stateful, then
   * throw a StateInStatelessException
   */
  def testStatefulFeature[T](f: => T): T = {
    if (this.stateful_?) f
    else throw new StateInStatelessException(
      "Accessing stateful feature outside of a stateful session")
  }

  /**
   * Finds all Comet actors by type
   */
  def findComet(theType: String): List[LiftCometActor] = {
    import scala.collection.JavaConversions._

    testStatefulFeature {
      nasyncComponents.entrySet().toList.flatMap {v => (v.getKey, v.getValue) match {
        case ((Full(name), _), value) if name == theType => Full(value)
        case _ => Empty
      }}.toList
    }
  }

  /**
   * Find the comet actor by type and name
   */
  def findComet(theType: String, name: Box[String]): Box[LiftCometActor] =  {
    testStatefulFeature {
      Box !! nasyncComponents.get(Full(theType) -> name)
    }
  }


  /**
   * This method will send a message to a CometActor, whether or not
   * the CometActor is instantiated.  If the CometActor already exists
   * in the session, the message will be sent immediately.  If the CometActor
   * is not yet instantiated, the message will be sent to the CometActor
   * as part of setup (@see setupComet) if it is created as part
   * of the current HTTP request/response cycle.
   *
   * @param theType the type of the CometActor
   * @param name the optional name of the CometActor
   * @param msg the message to send to the CometActor
   */
  def sendCometActorMessage(theType: String, name: Box[String], msg: Any) {
    testStatefulFeature {
      findComet(theType, name) match {
        case Full(a) => a ! msg
        case _ => setupComet(theType, name, msg)
      }
    }
  }

  /**
   * Allows you to send messages to a CometActor that may or may not be set up yet
   */
  def setupComet(theType: String, name: Box[String], msg: Any) {
    testStatefulFeature {
      cometSetup.atomicUpdate(v => (Full(theType) -> name, msg) :: v)
    }
  }

  private[liftweb] def findComet(theType: Box[String], name: Box[String],
                                 defaultXml: NodeSeq,
                                 attributes: Map[String, String]): Box[LiftCometActor] = {
    testStatefulFeature {
      val what = (theType -> name)
      val ret = {

        val ret = Box.legacyNullTest(nasyncComponents.get(what)).or({
          theType.flatMap {
            tpe =>
              val ret = findCometByType(tpe, name, defaultXml, attributes)
              ret.foreach(r =>
                {
                  nasyncComponents.put(what, r)
                  nasyncById.put(r.uniqueId, r)
                })
              ret
          }
        })

        ret
      }

      for {
        actor <- ret
        (cst, csv) <- cometSetup.is if cst == what
      } actor ! csv

      cometSetup.atomicUpdate(v => v.filter(_._1 != what))

      ret
    }
  }


  /**
   * Finds a Comet actor by ID
   */
  def getAsyncComponent(id: String): Box[LiftCometActor] = (
    testStatefulFeature(Box !! nasyncById.get(id)))

  /**
   * Adds a new Comet actor to this session
   */
  private[http] def addCometActor(act: LiftCometActor): Unit = {
    testStatefulFeature {
      nasyncById.put(act.uniqueId, act)
    }
  }

  private[liftweb] def addAndInitCometActor(act: LiftCometActor,
                                            theType: Box[String],
                                            name: Box[String],
                                            defaultXml: NodeSeq,
                                            attributes: Map[String, String]) = {
    testStatefulFeature {
      val what = (theType -> name)

        nasyncById.put(act.uniqueId,act)
        nasyncComponents.put(what, act)

      act.callInitCometActor(this, theType, name, defaultXml, attributes)
      act ! PerformSetupComet2(if (act.sendInitialReq_?)
        S.request.map(_.snapshot)
      else Empty)
    }
  }

  /**
   * Remove a Comet actor
   */
  private[http] def removeCometActor(act: LiftCometActor): Unit = {
    testStatefulFeature {
      nasyncById.remove(act.uniqueId)
      nmessageCallback.remove(act.jsonCall.funcId)
      nasyncComponents.remove(act.theType -> act.name)

      val toCmp = Full(act.uniqueId)

      import scala.collection.JavaConversions._

      nmessageCallback.foreach {v => v match {
        case (k, f) =>
          if (f.owner == toCmp) nmessageCallback.remove(k)
      }}

      accessPostPageFuncs {
        postPageFunctions -= act.uniqueId
      }

      val id = Full(act.uniqueId)
      nmessageCallback.keys().foreach {
        k =>
          val f = nmessageCallback.get(k)
          if (f.owner == id) {
            nmessageCallback.remove(k)
          }
      }
    }
  }

  private def findCometByType(contType: String,
                              name: Box[String],
                              defaultXml: NodeSeq,
                              attributes: Map[String, String]): Box[LiftCometActor] = {
    testStatefulFeature {
      val createInfo = CometCreationInfo(contType, name, defaultXml, attributes, this)

      val boxCA: Box[LiftCometActor] = LiftRules.cometCreationFactory.vend.apply(createInfo).map {
        a => a ! PerformSetupComet2(if (a.sendInitialReq_?)
          S.request.map(_.snapshot)
        else Empty);
        a
      } or
        LiftRules.cometCreation.toList.find(_.isDefinedAt(createInfo)).map(_.apply(createInfo)).map {
          a => a ! PerformSetupComet2(if (a.sendInitialReq_?)
            S.request.map(_.snapshot)
          else Empty);
          a
        } or
        (findType[LiftCometActor](contType, LiftRules.buildPackage("comet") ::: ("lift.app.comet" :: Nil)).flatMap {
          cls =>
            tryo((e: Throwable) => e match {
              case e: java.lang.NoSuchMethodException => ()
              case e => logger.info("Comet find by type Failed to instantiate " + cls.getName, e)
            }) {
              val constr = cls.getConstructor()
              val ret = constr.newInstance().asInstanceOf[LiftCometActor]
              ret.callInitCometActor(this, Full(contType), name, defaultXml, attributes)

              ret ! PerformSetupComet2(if (ret.sendInitialReq_?)
                S.request.map(_.snapshot)
              else Empty)
              ret.asInstanceOf[LiftCometActor]
            } or tryo((e: Throwable) => logger.info("Comet find by type Failed to instantiate " + cls.getName, e)) {
              val constr = cls.getConstructor(this.getClass, classOf[Box[String]], classOf[NodeSeq], classOf[Map[String, String]])
              val ret = constr.newInstance(this, name, defaultXml, attributes).asInstanceOf[LiftCometActor];

              ret ! PerformSetupComet2(if (ret.sendInitialReq_?)
                S.request.map(_.snapshot)
              else Empty)
              ret.asInstanceOf[LiftCometActor]
            }
        })
      boxCA.foreach {
        _.setCometActorLocale(S.locale)
      }

      boxCA
    }
  }

  private def failedFind(in: Failure): NodeSeq =
    <html xmlns:lift="http://liftweb.net" xmlns="http://www.w3.org/1999/xhtml">
        <head/>
      <body>
        {Helpers.errorDiv(
        <div>Error locating template.
            <br/>
          Message:
          <b>
            {in.msg}
          </b> <br/>{in.exception.map(e => <pre>
          {e.toString}{e.getStackTrace.map(_.toString).mkString("\n")}
        </pre>).openOr(NodeSeq.Empty)}
        </div>) openOr NodeSeq.Empty}
      </body>
    </html>

  private[liftweb] def findAndMerge(templateName: Box[String], atWhat: Map[String, NodeSeq]): NodeSeq = {
    val name: String = templateName.map(s => if (s.startsWith("/")) s else "/" + s).openOr("/templates-hidden/default")

    def hasLiftBind(s: NodeSeq): Boolean =
      (Helpers.findOption(s) {
        case e if "lift" == e.prefix && "bind" == e.label => Some(true)
        case _ => None
      }).isDefined

    findTemplate(name) match {
      case f@Failure(msg, be, _) if Props.devMode =>
        failedFind(f)
      case Full(s) =>
        if (hasLiftBind(s)) Helpers.bind(atWhat, s)
        else atWhat.toList match {
          case Nil => s
          case xs => xs.map {
            case (id, replacement) => (("#" + id) #> replacement)
          }.reduceLeft(_ & _)(s)
        }
      case _ => atWhat.valuesIterator.toSeq.flatMap(_.toSeq).toList
    }
  }

  /**
   * Build a bunch of round-trip calls between the client and the server.
   * The client calls the server with a parameter and the parameter gets
   * marshalled to the server and the code is executed on the server.
   * The result can be an item (JValue) or a Stream of Items.
   *
   * If the
   * The // HERE
   */
  def buildRoundtrip(info: Seq[RoundTripInfo]): JsExp = {
    testStatefulFeature{


      val ca = new CometActor {
        /**
         * It's the main method to override, to define what is rendered by the CometActor
         *
         * There are implicit conversions for a bunch of stuff to
         * RenderOut (including NodeSeq).  Thus, if you don't declare the return
         * turn to be something other than RenderOut and return something that's
         * coercible into RenderOut, the compiler "does the right thing"(tm) for you.
         * <br/>
         * There are implicit conversions for NodeSeq, so you can return a pile of
         * XML right here.  There's an implicit conversion for NodeSeq => NodeSeq,
         * so you can return a function (e.g., a CssBindFunc) that will convert
         * the defaultHtml to the correct output.  There's an implicit conversion
         * from JsCmd, so you can return a pile of JavaScript that'll be shipped
         * to the browser.<br/>
         * Note that the render method will be called each time a new browser tab
         * is opened to the comet component or the comet component is otherwise
         * accessed during a full page load (this is true if a partialUpdate
         * has occurred.)  You may want to look at the fixedRender method which is
         * only called once and sets up a stable rendering state.
         */
        def render: RenderOut = NodeSeq.Empty



        override def lifespan = Full(LiftRules.clientActorLifespan.vend.apply(this))

        override def hasOuter = false

        override def parentTag = <div style="display: none"/>

        override def lowPriority: PartialFunction[Any, Unit] = {
          case jsCmd: JsCmd => partialUpdate(JsCmds.JsSchedule(JsCmds.JsTry(jsCmd, false)))
          case jsExp: JsExp => partialUpdate(JsCmds.JsSchedule(JsCmds.JsTry(jsExp.cmd, false)))

          case ItemMsg(guid, value) =>
            partialUpdate(JsCmds.JsSchedule(JsRaw(s"liftAjax.sendEvent(${guid.encJs}, {'success': ${Printer.compact(JsonAST.render(value))}} )").cmd))
          case DoneMsg(guid) =>
            partialUpdate(JsCmds.JsSchedule(JsRaw(s"liftAjax.sendEvent(${guid.encJs}, {'done': true} )").cmd))

          case FailMsg(guid, msg) =>
            partialUpdate(JsCmds.JsSchedule(JsRaw(s"liftAjax.sendEvent(${guid.encJs}, {'failure': ${msg.encJs} })").cmd))
          case _ =>

        }
      }

        nasyncComponents.put(ca.theType -> ca.name, ca)
        nasyncById.put(ca.uniqueId, ca)

      ca.callInitCometActor(this, Full(Helpers.nextFuncName), Full(Helpers.nextFuncName), NodeSeq.Empty, Map.empty)

      implicit val defaultFormats = DefaultFormats

      ca ! PerformSetupComet2(Empty)

      val node: Elem = ca.buildSpan(ca.renderClock, NodeSeq.Empty)

      S.addCometAtEnd(node)

      val currentReq: Box[Req] = S.request.map(_.snapshot)

      val renderVersion = RenderVersion.get

      val jvmanifest: Manifest[JValue] = implicitly

      val map = Map(info.map(i => i.name -> i) :_*)

      def fixIt(in: Any): JValue = {
        in match {
          case jv: JValue => jv
          case a => Extraction.decompose(a)
        }
      }

      def localFunc(in: JValue): JsCmd = {
        LAScheduler.execute(() => {
          executeInScope(currentReq, renderVersion)(
            for {
              JString(guid) <- in \ "guid"
              JString(name) <- in \ "name"
              func <- map.get(name)
              payload = in \ "payload"
              reified <- if (func.manifest == jvmanifest) Some(payload) else {
                try {Some(payload.extract(defaultFormats, func.manifest))} catch {
                  case e: Exception =>
                    logger.error("Failed to extract "+payload+" as "+func.manifest, e)
                    ca ! FailMsg(guid, "Failed to extract payload as "+func.manifest+" exception "+ e.getMessage)
                    None

                }
              }
            } {
              func match {
                case StreamRoundTrip(_, func) =>
                  try {
                    for (v <- func.asInstanceOf[Function1[Any, Stream[Any]]](reified)) {
                      v match {
                        case jsCmd: JsCmd => ca ! jsCmd
                        case jsExp: JsExp => ca ! jsExp
                        case v => ca ! ItemMsg(guid,fixIt(v))
                      }
                    }
                    ca ! DoneMsg(guid)
                  } catch {
                    case e: Exception => ca ! FailMsg(guid, e.getMessage)
                  }

                case SimpleRoundTrip(_, func) =>
                  try {
                    func.asInstanceOf[Function1[Any, Any]](reified ) match {
                      case jsCmd: JsCmd => ca ! jsCmd
                      case jsExp: JsExp => ca ! jsExp
                      case v => ca ! ItemMsg(guid, fixIt(v))
                    }
                    ca ! DoneMsg(guid)
                  } catch {
                    case e: Exception => ca ! FailMsg(guid, e.getMessage)
                  }

                case HandledRoundTrip(_, func) =>
                  try {
                    func.asInstanceOf[Function2[Any, RoundTripHandlerFunc, Unit]](reified, new RoundTripHandlerFunc {
                      @volatile private var done_? = false
                      def done() {
                        if (!done_?) {
                          done_? = true
                          ca ! DoneMsg(guid)
                        }
                      }

                      def failure(msg: String) {
                        if (!done_?) {
                          done_? = true
                          ca ! FailMsg(guid, msg)
                        }
                      }


                      /**
                       * Send some JavaScript to execute on the client side
                       * @param value
                       */
                      def send(value: JsCmd): Unit = {
                        if (!done_?) {
                        ca ! value
                      }

                      }


                      /**
                       * Send some javascript to execute on the client side
                       * @param value
                       */
                      def send(value: JsExp): Unit = {
                        if (!done_?) {
                          ca ! value
                        }

                      }

                      def send(value: JValue) {
                        if (!done_?) {
                          ca ! ItemMsg(guid, value)
                        }
                      }
                    })
                  } catch {
                    case e: Exception => ca ! FailMsg(guid, e.getMessage)
                  }

              }
            })
        })

        _Noop
      }


      lazy val theFunc = JsRaw(s"""function(v) {${SHtml.jsonCall(JsRaw("v"), localFunc(_)).toJsCmd}}""")

      lazy val build: (String, JsExp) = "_call_server" -> theFunc

      JsObj(build :: info.map(info => info.name -> JsRaw(
        s"""
          |function(param) {
          |  var promise = new liftAjax.Promise();
          |  liftAjax.associate(promise);
          |  this._call_server({guid: promise.guid, name: ${info.name.encJs}, payload: param});
          |  return promise;
          |}
          |""".stripMargin)).toList :_*)
    }
  }

  private case class ItemMsg(guid: String, item: JValue)
  private case class DoneMsg(guid: String)
  private case class FailMsg(guid: String, msg: String)

}


/**
 * The response from a page saying that it's been rendered
 */
case object ShutDown

/**
 * If a class is to be used as a lift view (rendering from code rather than a static template)
 * and the method names are to be used as "actions", the view must be marked as "InsecureLiftView"
 * because there exists the ability to execute arbitrary methods based on wire content
 */
trait InsecureLiftView

/**
 *  The preferred way to do lift views... implement a partial function that dispatches
 * the incoming request to an appropriate method
 */
trait LiftView {
  implicit def nsToCns(in: NodeSeq): Box[NodeSeq] = Box.legacyNullTest(in)

  def dispatch: PartialFunction[String, () => Box[NodeSeq]]
}

// an object that extracts an elem that defines a snippet
private object SnippetNode {
  private def removeLift(str: String): String =
    str.indexOf(":") match {
      case x if x >= 0 => str.substring(x + 1)
      case _ => str
    }

  private def makeMetaData(key: String, value: String, rest: MetaData): MetaData = key.indexOf(":") match {
    case x if x > 0 => new PrefixedAttribute(key.substring(0, x),
      key.substring(x + 1),
      value, rest)

    case _ => new UnprefixedAttribute(key, value, rest)
  }

  private def pairsToMetaData(in: List[String]): MetaData = in match {
    case Nil => Null
    case x :: xs => {
      val rest = pairsToMetaData(xs)
      x.charSplit('=').map(Helpers.urlDecode) match {
        case Nil => rest
        case x :: Nil => makeMetaData(x, "", rest)
        case x :: y :: _ => makeMetaData(x, y, rest)
      }
    }
  }


  private def isLiftClass(s: String): Boolean =
    s.startsWith("lift:") || s.startsWith("l:")

  private def snippy(in: Elem): Option[(String, MetaData)] =
    ((for {
      cls <- in.attribute("class")
      snip <- cls.text.charSplit(' ').find(isLiftClass)
    } yield snip) orElse in.attribute("lift").map(_.text)
      orElse in.attribute("data-lift").map(_.text)).map {
      snip =>
        snip.charSplit('?') match {
          case Nil => "this should never happen" -> Null
          case x :: Nil => urlDecode(removeLift(x)) -> Null
          case x :: xs => urlDecode(removeLift(x)) -> pairsToMetaData(xs.flatMap(_.roboSplit("[;&]")))
        }
    }

  private def liftAttrsAndParallel(in: MetaData): (Boolean, MetaData) = {
    var next = in
    var par = false
    var nonLift: MetaData = Null

    while (next != Null) {
      next match {
        // remove the lift class css classes from the class attribute
        case up: UnprefixedAttribute if up.key == "class" =>
          up.value.text.charSplit(' ').filter(s => !isLiftClass(s)) match {
            case Nil =>
            case xs => nonLift = new UnprefixedAttribute("class",
              xs.mkString(" "),
              nonLift)
          }

        case p: PrefixedAttribute
          if (p.pre == "l" || p.pre == "lift") && p.key == "parallel"
        => par = true

        case up: UnprefixedAttribute if up.key == "lift" || up.key == "data-lift" => // ignore

        case p: PrefixedAttribute
          if p.pre == "lift" && p.key == "snippet"
        => nonLift = p.copy(nonLift)

        case a => nonLift = a.copy(nonLift)
      }
      next = next.next
    }


    (par, nonLift)
  }


  def unapply(baseNode: Node): Option[(Elem, NodeSeq, Boolean, MetaData, String)] =
    baseNode match {
      case elm: Elem if elm.prefix == "lift" || elm.prefix == "l" => {
        Some((elm, elm.child,
          elm.attributes.find {
            case p: PrefixedAttribute => p.pre == "lift" && (p.key == "parallel")
            case _ => false
          }.isDefined,
          elm.attributes, elm.label))
      }

      case elm: Elem => {
        for {
          (snippetName, lift) <- snippy(elm)
        } yield {
          val (par, nonLift) = liftAttrsAndParallel(elm.attributes)
          val newElm = new Elem(elm.prefix, elm.label,
            nonLift, elm.scope, elm.minimizeEmpty, elm.child: _*)
          (newElm, newElm, par ||
            (lift.find {
              case up: UnprefixedAttribute if up.key == "parallel" => true
              case _ => false
            }.
              flatMap(up => AsBoolean.unapply(up.value.text)) getOrElse
              false), lift, snippetName)

        }
      }

      case _ => {
        None
      }
    }
}

/**
 * A LiftActor that runs in the scope of the current Session, repleat with SessionVars, etc.
 * In general, you'll want to use a ScopedLiftActor when you do stuff with clientActorFor, etc.
 * so that you have the session scope
 *
 */
trait ScopedLiftActor extends LiftActor with LazyLoggable {
  /**
   * The session captured when the instance is created. It should be correct if the instance is created
   * in the scope of a request
   */
  protected val _session: LiftSession = S.session openOr new LiftSession("", Helpers.nextFuncName, Empty)

  /**
   * The render version of the page that this was created in the scope of
   */
  protected val _uniqueId: String = RenderVersion.get

  /**
   * The session associated with this actor. By default it's captured at the time of instantiation, but
   * that doesn't always work, so you might have to override this method
   * @return
   */
  def session: LiftSession = _session


  /**
   * The unique page ID of the page that this Actor was created in the scope of
   * @return
   */
  def uniqueId: String = _uniqueId

  /**
   * Compose the Message Handler function. By default,
   * composes highPriority orElse mediumPriority orElse internalHandler orElse
   * lowPriority orElse internalHandler.  But you can change how
   * the handler works if doing stuff in highPriority, mediumPriority and
   * lowPriority is not enough.
   */
  protected def composeFunction: PartialFunction[Any, Unit] = composeFunction_i

  private def composeFunction_i: PartialFunction[Any, Unit] = {
    // if we're no longer running don't pass messages to the other handlers
    // just pass them to our handlers
    highPriority orElse mediumPriority orElse
      lowPriority
  }

  /**
   * Handle messages sent to this Actor before the
   */
  def highPriority: PartialFunction[Any, Unit] = Map.empty

  def lowPriority: PartialFunction[Any, Unit] = Map.empty

  def mediumPriority: PartialFunction[Any, Unit] = Map.empty

  protected override def messageHandler = {
    val what = composeFunction
    val myPf: PartialFunction[Any, Unit] = new PartialFunction[Any, Unit] {
      def apply(in: Any): Unit =
        S.initIfUninitted(session) {
          RenderVersion.doWith(uniqueId) {
            S.functionLifespan(true) {
              try {
                what.apply(in)
              } catch {
                case e if exceptionHandler.isDefinedAt(e) => exceptionHandler(e)
                case e: Exception => reportError("Message dispatch for " + in, e)
              }
              if (S.functionMap.size > 0) {
                session.updateFunctionMap(S.functionMap, uniqueId, millis)
                S.clearFunctionMap
              }
            }
          }
        }

      def isDefinedAt(in: Any): Boolean =
        S.initIfUninitted(session) {
          RenderVersion.doWith(uniqueId) {
            S.functionLifespan(true) {
              try {
                what.isDefinedAt(in)
              } catch {
                case e if exceptionHandler.isDefinedAt(e) => exceptionHandler(e); false
                case e: Exception => reportError("Message test for " + in, e); false
              }
            }
          }
        }
    }

    myPf
  }

  /**
   * How to report an error that occurs during message dispatch
   */
  protected def reportError(msg: String, exception: Exception) {
    logger.error(msg, exception)
  }
}

/**
 * Stuff related to round trip messages
 */
sealed trait RoundTripInfo {
  def name: String
  def manifest: Manifest[_]
}

/**
 * The companion objects. Has tasty implicits
 */
object RoundTripInfo {
  implicit def streamBuilder[T](in: (String, T => Stream[Any]))(implicit m: Manifest[T]): RoundTripInfo =
  StreamRoundTrip(in._1, in._2)(m)

  implicit def simpleBuilder[T](in: (String, T => Any))(implicit m: Manifest[T]): RoundTripInfo =
    SimpleRoundTrip(in._1, in._2)(m)

  implicit def handledBuilder[T](in: (String, (T, RoundTripHandlerFunc) => Unit))(implicit m: Manifest[T]): RoundTripInfo =
    HandledRoundTrip(in._1, in._2)(m)
}

/**
 * A function (well, an interface with a bunch of methods on it) to call
 * depending on the state of the round trip function.
 */
trait RoundTripHandlerFunc {
  /**
   * Send data back to the client. This may be called
   * many times and each time, more data gets sent back to the client.
   * @param value the data to send back.
   */
  def send(value: JValue): Unit

  /**
   * Send some JavaScript to execute on the client side
   * @param value
   */
  def send(value: JsCmd): Unit

  /**
   * Send some javascript to execute on the client side
   * @param value
   */
  def send(value: JsExp): Unit

  /**
   * When you are done sending data back to the client, call this method
   */
  def done(): Unit

  /**
   * If there's a failure related to the computation, call this method.
   * @param msg
   */
  def failure(msg: String): Unit
}

final case class StreamRoundTrip[T](name: String, func: T => Stream[Any])(implicit val manifest: Manifest[T]) extends RoundTripInfo
final case class SimpleRoundTrip[T](name: String, func: T => Any)(implicit val manifest: Manifest[T]) extends RoundTripInfo
final case class HandledRoundTrip[T](name: String, func: (T, RoundTripHandlerFunc) => Unit)(implicit val manifest: Manifest[T]) extends RoundTripInfo<|MERGE_RESOLUTION|>--- conflicted
+++ resolved
@@ -23,12 +23,9 @@
 import collection.mutable.{ConcurrentMap, HashMap, ListBuffer}
 import collection.JavaConversions
 
-<<<<<<< HEAD
 import collection.mutable.{HashMap, ListBuffer}
 import js.JE.{JsObj, JsRaw, AnonFunc}
 import js.JsCmds._Noop
-=======
->>>>>>> 4aa165f4
 import xml._
 
 import common._
@@ -153,8 +150,6 @@
       case psc: PAndSessionConstructor => psc.makeOne(pp.openOrThrowException("It's ok").v, session)
     }
   }
-<<<<<<< HEAD
-=======
 
   /**
    * Check to see if the template is marked designer friendly
@@ -188,7 +183,6 @@
     }
   }
 
->>>>>>> 4aa165f4
 }
 
 
@@ -722,11 +716,7 @@
   // HttpServletRequests that have expired; these will then throw
   // NullPointerExceptions when their server name or otherwise are
   // accessed.
-<<<<<<< HEAD
   def cometForHost(hostAndPath: String): (Vector[(LiftActor, Req)], Vector[(LiftActor, Req)]) =
-=======
-  def cometForHost(hostAndPath: String): (List[(LiftActor, Req)], List[(LiftActor, Req)]) =
->>>>>>> 4aa165f4
     synchronized {
       cometList
     }.foldLeft((Vector[(LiftActor, Req)](), Vector[(LiftActor, Req)]())) {
@@ -747,12 +737,8 @@
 
   private[http] def enterComet(what: (LiftActor, Req)): Unit = synchronized {
     LiftRules.makeCometBreakoutDecision(this, what._2)
-<<<<<<< HEAD
     if (!running_?) what._1 ! BreakOut()
     cometList = cometList :+ what
-=======
-    cometList = what :: cometList
->>>>>>> 4aa165f4
   }
 
   private[http] def exitComet(what: LiftActor): Unit = synchronized {
@@ -879,15 +865,9 @@
   }
 
   def doCometActorCleanup(): Unit = {
-<<<<<<< HEAD
     import scala.collection.JavaConversions._
     val acl =
       this.nasyncComponents.values.toList
-=======
-    val acl = synchronized {
-      this.asyncComponents.values.toList
-    }
->>>>>>> 4aa165f4
 
     acl.foreach(_ ! ShutdownIfPastLifespan)
   }
